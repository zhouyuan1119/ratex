/*
 * Copyright Amazon.com, Inc. or its affiliates. All Rights Reserved.
 * SPDX-License-Identifier: Apache-2.0
 */

#include "./raf_node_lowering.h"

#include <c10/util/BFloat16.h>

#include "lazy_tensor_core/csrc/compiler/node_lowering.h"
#include "lazy_tensor_core/csrc/data_ops.h"
#include "lazy_tensor_core/csrc/ops/adaptive_avg_pool2d.h"
#include "lazy_tensor_core/csrc/ops/adaptive_avg_pool3d.h"
#include "lazy_tensor_core/csrc/ops/all.h"
#include "lazy_tensor_core/csrc/ops/all_gather.h"
#include "lazy_tensor_core/csrc/ops/all_reduce.h"
#include "lazy_tensor_core/csrc/ops/amp_foreach_non_finite_check_and_unscale.h"
#include "lazy_tensor_core/csrc/ops/amp_update_scale.h"
#include "lazy_tensor_core/csrc/ops/any.h"
#include "lazy_tensor_core/csrc/ops/arg_max.h"
#include "lazy_tensor_core/csrc/ops/arg_min.h"
#include "lazy_tensor_core/csrc/ops/as_strided.h"
#include "lazy_tensor_core/csrc/ops/as_strided_view_update.h"
#include "lazy_tensor_core/csrc/ops/avg_pool_nd.h"
#include "lazy_tensor_core/csrc/ops/avg_pool_nd_backward.h"
#include "lazy_tensor_core/csrc/ops/binary_cross_entropy.h"
#include "lazy_tensor_core/csrc/ops/binary_cross_entropy_backward.h"
#include "lazy_tensor_core/csrc/ops/bitwise_ir_ops.h"
#include "lazy_tensor_core/csrc/ops/cast.h"
#include "lazy_tensor_core/csrc/ops/cat.h"
#include "lazy_tensor_core/csrc/ops/cholesky.h"
#include "lazy_tensor_core/csrc/ops/constant.h"
#include "lazy_tensor_core/csrc/ops/constant_pad_nd.h"
#include "lazy_tensor_core/csrc/ops/convolution_backward_overrideable.h"
#include "lazy_tensor_core/csrc/ops/convolution_overrideable.h"
#include "lazy_tensor_core/csrc/ops/cumprod.h"
#include "lazy_tensor_core/csrc/ops/cumsum.h"
#include "lazy_tensor_core/csrc/ops/device_data.h"
#include "lazy_tensor_core/csrc/ops/diagonal.h"
#include "lazy_tensor_core/csrc/ops/diagonal_view_update.h"
#include "lazy_tensor_core/csrc/ops/expand.h"
#include "lazy_tensor_core/csrc/ops/flip.h"
#include "lazy_tensor_core/csrc/ops/gather.h"
#include "lazy_tensor_core/csrc/ops/generic_slice.h"
#include "lazy_tensor_core/csrc/ops/get_dimensions_size.h"
#include "lazy_tensor_core/csrc/ops/hardshrink.h"
#include "lazy_tensor_core/csrc/ops/hardtanh_backward.h"
#include "lazy_tensor_core/csrc/ops/index_along_dim.h"
#include "lazy_tensor_core/csrc/ops/index_get.h"
#include "lazy_tensor_core/csrc/ops/index_put.h"
#include "lazy_tensor_core/csrc/ops/index_select.h"
#include "lazy_tensor_core/csrc/ops/kth_value.h"
#include "lazy_tensor_core/csrc/ops/l1_loss.h"
#include "lazy_tensor_core/csrc/ops/l1_loss_backward.h"
#include "lazy_tensor_core/csrc/ops/leaky_relu.h"
#include "lazy_tensor_core/csrc/ops/leaky_relu_backward.h"
#include "lazy_tensor_core/csrc/ops/linear_interpolation.h"
#include "lazy_tensor_core/csrc/ops/log_base.h"
#include "lazy_tensor_core/csrc/ops/log_softmax.h"
#include "lazy_tensor_core/csrc/ops/log_softmax_backward.h"
#include "lazy_tensor_core/csrc/ops/ltc_ops.h"
#include "lazy_tensor_core/csrc/ops/masked_fill.h"
#include "lazy_tensor_core/csrc/ops/masked_scatter.h"
#include "lazy_tensor_core/csrc/ops/max_in_dim.h"
#include "lazy_tensor_core/csrc/ops/max_pool_nd.h"
#include "lazy_tensor_core/csrc/ops/max_pool_nd_backward.h"
#include "lazy_tensor_core/csrc/ops/max_unpool_nd.h"
#include "lazy_tensor_core/csrc/ops/mean.h"
#include "lazy_tensor_core/csrc/ops/mse_loss.h"
#include "lazy_tensor_core/csrc/ops/mse_loss_backward.h"
#include "lazy_tensor_core/csrc/ops/native_batch_norm_backward.h"
#include "lazy_tensor_core/csrc/ops/native_batch_norm_forward.h"
#include "lazy_tensor_core/csrc/ops/nll_loss.h"
#include "lazy_tensor_core/csrc/ops/nll_loss2d.h"
#include "lazy_tensor_core/csrc/ops/nll_loss2d_backward.h"
#include "lazy_tensor_core/csrc/ops/nll_loss_backward.h"
#include "lazy_tensor_core/csrc/ops/normal.h"
#include "lazy_tensor_core/csrc/ops/not_supported.h"
#include "lazy_tensor_core/csrc/ops/ops.h"
#include "lazy_tensor_core/csrc/ops/permute.h"
#include "lazy_tensor_core/csrc/ops/prod.h"
#include "lazy_tensor_core/csrc/ops/put.h"
#include "lazy_tensor_core/csrc/ops/qr.h"
#include "lazy_tensor_core/csrc/ops/reduce_scatter.h"
#include "lazy_tensor_core/csrc/ops/reflection_pad2d.h"
#include "lazy_tensor_core/csrc/ops/reflection_pad2d_backward.h"
#include "lazy_tensor_core/csrc/ops/replication_pad.h"
#include "lazy_tensor_core/csrc/ops/replication_pad_backward.h"
#include "lazy_tensor_core/csrc/ops/resize.h"
#include "lazy_tensor_core/csrc/ops/rrelu_with_noise.h"
#include "lazy_tensor_core/csrc/ops/rrelu_with_noise_backward.h"
#include "lazy_tensor_core/csrc/ops/scalar.h"
#include "lazy_tensor_core/csrc/ops/scatter.h"
#include "lazy_tensor_core/csrc/ops/scatter_add.h"
#include "lazy_tensor_core/csrc/ops/select.h"
#include "lazy_tensor_core/csrc/ops/shrink_backward.h"
#include "lazy_tensor_core/csrc/ops/softmax.h"
#include "lazy_tensor_core/csrc/ops/softmax_backward.h"
#include "lazy_tensor_core/csrc/ops/softshrink.h"
#include "lazy_tensor_core/csrc/ops/split.h"
#include "lazy_tensor_core/csrc/ops/squeeze.h"
#include "lazy_tensor_core/csrc/ops/stack.h"
#include "lazy_tensor_core/csrc/ops/std.h"
#include "lazy_tensor_core/csrc/ops/sum.h"
#include "lazy_tensor_core/csrc/ops/svd.h"
#include "lazy_tensor_core/csrc/ops/symeig.h"
#include "lazy_tensor_core/csrc/ops/threshold.h"
#include "lazy_tensor_core/csrc/ops/threshold_backward.h"
#include "lazy_tensor_core/csrc/ops/topk.h"
#include "lazy_tensor_core/csrc/ops/triangular_solve.h"
#include "lazy_tensor_core/csrc/ops/tril.h"
#include "lazy_tensor_core/csrc/ops/triu.h"
#include "lazy_tensor_core/csrc/ops/unselect.h"
#include "lazy_tensor_core/csrc/ops/unsqueeze.h"
#include "lazy_tensor_core/csrc/ops/update_slice.h"
#include "lazy_tensor_core/csrc/ops/upsample_bilinear2d.h"
#include "lazy_tensor_core/csrc/ops/upsample_bilinear2d_backward.h"
#include "lazy_tensor_core/csrc/ops/upsample_nearest2d.h"
#include "lazy_tensor_core/csrc/ops/upsample_nearest2d_backward.h"
#include "lazy_tensor_core/csrc/ops/var.h"
#include "lazy_tensor_core/csrc/ops/view.h"
#include "lazy_tensor_core/csrc/ops/embedding.h"
#include "lazy_tensor_core/csrc/tensor_util.h"
#include "lazy_tensor_core/csrc/helpers.h"
#include "lazy_tensors/shape_util.h"
#include "lazy_tensor_core/csrc/ops/dropout.h"
#include "ratex/csrc/ops/dropout_backward.h"

#include "ratex/csrc/ops/relay_expr.h"
#include "ratex/csrc/ops/relay_function.h"
#include "ratex/csrc/ops/log_softmax_backward_use_in.h"
#include "ratex/csrc/ops/raf_ops.h"

#include "./raf_lowering_context.h"
#include "./raf_shape_infer.h"
#include "./utils.h"

#include "raf/ir.h"
#include "raf/ir_ext.h"
#include "raf/value.h"
#include "raf/binding.h"
#include "raf/pass.h"
#include "raf/src/op/regs/schema2value.h"
#include "raf/src/common/shape_utils.h"

namespace torch_lazy_tensors {
namespace compiler {
namespace {

using namespace raf_backend;
using namespace raf;
using namespace raf::tensor;
using namespace raf::ir;
using namespace raf::value;
using namespace raf::binding;
using namespace raf::pass;
using raf::op::regs::schema2value::Bool;
using raf::op::regs::schema2value::Double;
using raf::op::regs::schema2value::Int;
using raf::op::regs::schema2value::String;
using raf::op::regs::schema2value::TupleInt;
using raf::pass::extract_binding::ExtractBinding;

#define DECLARE_OP(name) Var Lower##name(const ir::Node* node)
#define DECLARE_OP2(name) Var Lower##name(const ir::ops::name* node)

class RAFNodeLowering : public NodeLowering {
 public:
  RAFNodeLowering(ir::LoweringContext* loctx) : NodeLowering(loctx) {
  }

  bool Lower(const ir::Node* node) override;

  lazy_tensors::Shape Infer(const ir::Node* node) override;

  raf_backend::RAFLoweringContext* loctx() {
    return static_cast<raf_backend::RAFLoweringContext*>(loctx_);
  }

  Var LowerToRAF(const ir::Node* node);

 private:
  std::tuple<Var, Var> BinaryOpMatchTypes(const ir::Output& a, const ir::Output& b);

  Var LowerBitwise(const ir::Node* node);
  Var LowerAdd(const ir::Node* node);
  Var LowerSub(const ir::Node* node);
  Var LowerDiv(const ir::Node* node);
  Var LowerMul(const ir::Node* node);
  Var LowerDeviceData(const ir::ops::DeviceData* node);
  Var LowerExpand(const ir::ops::Expand* node);
  Var LowerNotSupported(const ir::ops::NotSupported* node);
  template <class NllLossType>
  Var LowerNllLoss(const NllLossType* node);
  template <class NllLossBackwardType>
  Var LowerNllLossBackward(const NllLossBackwardType* node);
  DECLARE_OP(Ne);
  DECLARE_OP(Eq);
  DECLARE_OP(Gt);
  DECLARE_OP(Lt);
  DECLARE_OP(Ceil);
  DECLARE_OP(Abs);
  DECLARE_OP(Pow);
  DECLARE_OP(ReciprocalOp);
  DECLARE_OP(LogicalOr);
  DECLARE_OP2(Constant);
  DECLARE_OP2(Sum);
  DECLARE_OP2(Any);
  DECLARE_OP2(Scalar);
  DECLARE_OP(Relu);
  DECLARE_OP(Sqrt);
  DECLARE_OP(Neg);
  DECLARE_OP(Where);
  DECLARE_OP(Isnan);
  DECLARE_OP2(Permute);
  DECLARE_OP2(MaxPoolNdBackward);
  DECLARE_OP(Mm);
  DECLARE_OP(AddMatMul);
  DECLARE_OP2(ThresholdBackward);
  DECLARE_OP2(MaxPoolNd);
  DECLARE_OP2(LogSoftmax);
  DECLARE_OP2(ConvolutionOverrideable);
  DECLARE_OP2(AdaptiveAvgPool2d);
  DECLARE_OP2(GenericSlice);
  DECLARE_OP2(View);
  DECLARE_OP2(AsStridedViewUpdate);
  DECLARE_OP2(AsStrided);
  DECLARE_OP2(Cast);
  DECLARE_OP2(Dropout);
  DECLARE_OP2(DropoutBackward);
  DECLARE_OP2(LogSoftmaxBackwardUseIn);
  DECLARE_OP2(RelayExpr);
  DECLARE_OP2(RelayFunction);
  DECLARE_OP2(Select);
  DECLARE_OP2(Unselect);
  DECLARE_OP2(ConstantPadNd);
  DECLARE_OP2(Scatter);
  DECLARE_OP2(Cat);
  DECLARE_OP2(Stack);
  DECLARE_OP2(Split);
  DECLARE_OP2(AllReduce);
  DECLARE_OP2(AllGather);
  DECLARE_OP2(ReduceScatter);
  DECLARE_OP2(MaxInDim);
  DECLARE_OP2(ArgMax);
  DECLARE_OP2(Embedding);
  DECLARE_OP(Gelu);
  DECLARE_OP(GeluBackward);
  DECLARE_OP2(Mean);
  DECLARE_OP2(SoftmaxBackward);
  DECLARE_OP2(Softmax);
  lazy_tensors::Shape InferNe(const ir::Node* node);
  lazy_tensors::Shape InferEq(const ir::Node* node);
  lazy_tensors::Shape InferGt(const ir::Node* node);
  lazy_tensors::Shape InferLt(const ir::Node* node);
  lazy_tensors::Shape InferPow(const ir::Node* node);
  lazy_tensors::Shape InferMm(const ir::Node* node);
  lazy_tensors::Shape InferAddMatMul(const ir::Node* node);
  lazy_tensors::Shape InferExpand(const ir::ops::Expand* node);
  lazy_tensors::Shape InferBitwise(const ir::Node* node);
  lazy_tensors::Shape InferLogicalOr(const ir::Node* node);
  lazy_tensors::Shape InferNllLoss(const ir::ops::NllLoss* node);
  lazy_tensors::Shape InferNllLossBackward(const ir::ops::NllLossBackward* node);
  lazy_tensors::Shape InferRelayExpr(const ir::ops::RelayExpr* node);
  lazy_tensors::Shape InferRelayFunction(const ir::ops::RelayFunction* node);
  lazy_tensors::Shape InferAsStridedViewUpdate(const ir::ops::AsStridedViewUpdate* node);
  lazy_tensors::Shape InferDropout(const ir::ops::Dropout* node);
  lazy_tensors::Shape InferDropoutBackward(const ir::ops::DropoutBackward* node);
  lazy_tensors::Shape InferCast(const ir::ops::Cast* node);
  lazy_tensors::Shape InferSum(const ir::ops::Sum* node);
  lazy_tensors::Shape InferAny(const ir::ops::Any* node);
  lazy_tensors::Shape InferConstantPadNd(const ir::ops::ConstantPadNd* node);
  lazy_tensors::Shape InferPermute(const ir::ops::Permute* node);
  lazy_tensors::Shape InferCat(const ir::ops::Cat* node);
  lazy_tensors::Shape InferStack(const ir::ops::Stack* node);
  lazy_tensors::Shape InferSplit(const ir::ops::Split* node);
  lazy_tensors::Shape InferAllReduce(const ir::ops::AllReduce* node);
  lazy_tensors::Shape InferAllGather(const ir::ops::AllGather* node);
  lazy_tensors::Shape InferReduceScatter(const ir::ops::ReduceScatter* node);
  lazy_tensors::Shape InferMaxInDim(const ir::ops::MaxInDim* node);
  lazy_tensors::Shape InferArgMax(const ir::ops::ArgMax* node);
  lazy_tensors::Shape InferConvolutionOverrideable(const ir::ops::ConvolutionOverrideable* node);
<<<<<<< HEAD
  lazy_tensors::Shape InferConvolutionBwdOverrideable(const ir::ops::ConvolutionBackwardOverrideable* node);
  lazy_tensors::Shape InferAvgPool2d(const ir::ops::AvgPoolNd* node);
  lazy_tensors::Shape InferAvgPool2dBwd(const ir::ops::AvgPoolNdBackward* node);
  lazy_tensors::Shape InferIndexSelect(const ir::ops::IndexSelect* node);
  lazy_tensors::Shape InferNativeBatchNorm(const ir::ops::NativeBatchNormForward* node);
  lazy_tensors::Shape InferNativeBatchNormBwd(const ir::ops::NativeBatchNormBackward* node);
  lazy_tensors::Shape InferMatMul(const ir::Node* node);
  lazy_tensors::Shape InferUpdateSlice(const ir::ops::UpdateSlice* node);
=======
  lazy_tensors::Shape InferEmbedding(const ir::ops::Embedding* node);
  lazy_tensors::Shape InferMean(const ir::ops::Mean* node);
>>>>>>> e27324ed
};

#undef DECLARE_OP2
#undef DECLARE_OP

bool RAFNodeLowering::Lower(const ir::Node* node) {
  Var ops = LowerToRAF(node);
  if (node->num_outputs() > 1) {
    for (size_t i = 0; i < node->num_outputs(); ++i) {
      loctx()->AssignOutputOp(ir::Output(node, i), BindSymbol(TupleGetItem(ops, i)));
    }
  } else {
    loctx()->AssignOutputOp(ir::Output(node, 0), ops);
  }
  return true;
}

#define HANDLE_GENERIC_OP(name, sym) \
  case sym: {                        \
    return Lower##name(node);        \
  }

#define HANDLE_GENERIC_OP2(name, sym)                                       \
  case sym: {                                                               \
    return Lower##name(ir::NodeCast<ir::ops::name>(node, ir::OpKind(sym))); \
  }

Var RAFNodeLowering::LowerToRAF(const ir::Node* node) {
  switch (node->op().op) {
    HANDLE_GENERIC_OP(Add, at::aten::add)
    HANDLE_GENERIC_OP(Sub, at::aten::sub)
    HANDLE_GENERIC_OP(Div, at::aten::div)
    HANDLE_GENERIC_OP(Mul, at::aten::mul)
    HANDLE_GENERIC_OP(Bitwise, at::aten::__and__)
    HANDLE_GENERIC_OP(Relu, at::aten::relu)
    HANDLE_GENERIC_OP(Where, at::aten::where)
    HANDLE_GENERIC_OP(Sqrt, at::aten::sqrt)
    HANDLE_GENERIC_OP(Ceil, at::aten::ceil)
    HANDLE_GENERIC_OP(Neg, at::aten::neg)
    HANDLE_GENERIC_OP(Ne, at::aten::ne)
    HANDLE_GENERIC_OP(Eq, at::aten::eq)
    HANDLE_GENERIC_OP(Gt, at::aten::gt)
    HANDLE_GENERIC_OP(Lt, at::aten::lt)
    HANDLE_GENERIC_OP(Pow, at::aten::pow)
    HANDLE_GENERIC_OP(Abs, at::aten::abs)
    HANDLE_GENERIC_OP(ReciprocalOp, at::aten::reciprocal)
    HANDLE_GENERIC_OP(LogicalOr, at::aten::logical_or)
    HANDLE_GENERIC_OP(Isnan, at::aten::isnan)
    HANDLE_GENERIC_OP2(Permute, at::aten::permute)
    HANDLE_GENERIC_OP2(MaxPoolNdBackward, at::aten::max_pool2d_with_indices_backward)
    HANDLE_GENERIC_OP(Mm, at::aten::mm)
    HANDLE_GENERIC_OP2(NllLoss, at::aten::nll_loss)
    HANDLE_GENERIC_OP2(NllLossBackward, at::aten::nll_loss_backward)
    HANDLE_GENERIC_OP2(Expand, at::aten::expand)
    HANDLE_GENERIC_OP(AddMatMul, at::aten::addmm)
    HANDLE_GENERIC_OP2(ThresholdBackward, at::aten::threshold_backward)
    HANDLE_GENERIC_OP2(MaxPoolNd, at::aten::max_pool2d)
    HANDLE_GENERIC_OP2(LogSoftmax, at::aten::log_softmax)
    HANDLE_GENERIC_OP2(ConvolutionOverrideable, at::aten::convolution_overrideable)
    HANDLE_GENERIC_OP2(View, at::aten::view)
    HANDLE_GENERIC_OP2(AsStrided, at::aten::as_strided)
    HANDLE_GENERIC_OP2(Sum, at::aten::sum)
    HANDLE_GENERIC_OP2(Any, at::aten::any)
    HANDLE_GENERIC_OP2(ConstantPadNd, at::aten::constant_pad_nd)
    HANDLE_GENERIC_OP2(Scatter, at::aten::scatter)
    HANDLE_GENERIC_OP2(Dropout, at::aten::dropout)
    HANDLE_GENERIC_OP2(Cat, at::aten::cat)
    HANDLE_GENERIC_OP2(Stack, at::aten::stack)
    HANDLE_GENERIC_OP2(Split, at::aten::split)
    HANDLE_GENERIC_OP2(MaxInDim, at::aten::max)
    HANDLE_GENERIC_OP2(ArgMax, at::aten::argmax)
    HANDLE_GENERIC_OP2(Embedding, at::aten::embedding)
    HANDLE_GENERIC_OP(Gelu, at::aten::gelu)
    HANDLE_GENERIC_OP(GeluBackward, at::aten::gelu_backward)
    HANDLE_GENERIC_OP2(Mean, at::aten::mean)
    HANDLE_GENERIC_OP2(Softmax, at::aten::softmax)
    HANDLE_GENERIC_OP2(SoftmaxBackward, at::aten::_softmax_backward_data)
    case at::prim::Constant: {
      // TODO(asuhan): rework to remove ambiguity between Scalar and Constant
      // nodes to make dynamic_cast unnecessary.
      auto scalar_node = dynamic_cast<const ir::ops::Scalar*>(node);
      if (scalar_node) {
        return LowerScalar(scalar_node);
      }
      auto constant_node = dynamic_cast<const ir::ops::Constant*>(node);
      LTC_CHECK(constant_node);
      return LowerConstant(constant_node);
    }
    default: {
      if (node->op() == *ir::ops::ltc_cast) {
        return LowerCast(ir::NodeCast<ir::ops::Cast>(node, *ir::ops::ltc_cast));
      }
      if (node->op() == *ir::ops::ltc_device_data) {
        return LowerDeviceData(ir::NodeCast<ir::ops::DeviceData>(node, *ir::ops::ltc_device_data));
      }
      if (node->op() == *ir::ops::ltc_generic_slice) {
        return LowerGenericSlice(
            ir::NodeCast<ir::ops::GenericSlice>(node, *ir::ops::ltc_generic_slice));
      }
      if (node->op() == *ir::ops::ltc_as_strided_view_update) {
        return LowerAsStridedViewUpdate(
            ir::NodeCast<ir::ops::AsStridedViewUpdate>(node, *ir::ops::ltc_as_strided_view_update));
      }
      if (node->op() == *ir::ops::ltc_select) {
        return LowerSelect(ir::NodeCast<ir::ops::Select>(node, *ir::ops::ltc_select));
      }
      if (node->op() == *ir::ops::ltc_unselect) {
        return LowerUnselect(ir::NodeCast<ir::ops::Unselect>(node, *ir::ops::ltc_unselect));
      }
      if (node->op() == *ir::ops::raf_relay_expr) {
        return LowerRelayExpr(ir::NodeCast<ir::ops::RelayExpr>(node, *ir::ops::raf_relay_expr));
      }
      if (node->op() == *ir::ops::raf_relay_function) {
        return LowerRelayFunction(
            ir::NodeCast<ir::ops::RelayFunction>(node, *ir::ops::raf_relay_function));
      }
      if (node->op() == *ir::ops::raf_log_softmax_backward_use_in) {
        return LowerLogSoftmaxBackwardUseIn(ir::NodeCast<ir::ops::LogSoftmaxBackwardUseIn>(
            node, *ir::ops::raf_log_softmax_backward_use_in));
      }
      if (node->op() == *ir::ops::ltc_all_gather) {
        return LowerAllGather(ir::NodeCast<ir::ops::AllGather>(node, *ir::ops::ltc_all_gather));
      }
      if (node->op() == *ir::ops::ltc_cross_replica_sum) {
        return LowerAllReduce(
            ir::NodeCast<ir::ops::AllReduce>(node, *ir::ops::ltc_cross_replica_sum));
      }
      if (node->op() == *ir::ops::ltc_reduce_scatter) {
        return LowerReduceScatter(
            ir::NodeCast<ir::ops::ReduceScatter>(node, *ir::ops::ltc_reduce_scatter));
      }
      if (node->op() == *ir::ops::raf_dropout_backward) {
        return LowerDropoutBackward(
            ir::NodeCast<ir::ops::DropoutBackward>(node, *ir::ops::raf_dropout_backward));
      }
    }
  }
  LTC_LOG(FATAL) << "NotImplementedError: " << *node;
  return {};
}

#undef HANDLE_GENERIC_OP2
#undef HANDLE_GENERIC_OP

std::tuple<Var, Var> RAFNodeLowering::BinaryOpMatchTypes(const ir::Output& a, const ir::Output& b) {
  using tvm::runtime::DLDataType2String;
  Var op0 = loctx()->GetOutputOp(a), op1 = loctx()->GetOutputOp(b);
  DType dtype_a = ToRAFDType(a.shape().element_type()),
        dtype_b = ToRAFDType(b.shape().element_type());
  LTC_CHECK_EQ(dtype_a.lanes, dtype_b.lanes);
  // Two cases are supported for binary ops:
  // 1. One of the operands is float, and the other is int. In this case int is casted to float
  // 2. The two operands are of the same type, but of different bits. In this case the
  //    low precision one will be casted to high precision.
  if ((dtype_a.code == DTypeCode::kInt() && dtype_b.code == DTypeCode::kFloat()) ||
      (dtype_a.code == DTypeCode::kBFloat() && dtype_b.code == DTypeCode::kFloat()) ||
      (dtype_a.code == dtype_b.code && dtype_a.bits < dtype_b.bits)) {
    return std::make_tuple(
        BindSymbol(raf::ir::Call(Op::Get("raf.op.cast"),
                                 {op0, MakeConstant(String(DLDataType2String(dtype_b)))})),
        op1);
  } else if ((dtype_a.code == DTypeCode::kFloat() && dtype_b.code == DTypeCode::kInt()) ||
             (dtype_a.code == DTypeCode::kFloat() && dtype_b.code == DTypeCode::kBFloat()) ||
             (dtype_a.code == dtype_b.code && dtype_a.bits > dtype_b.bits)) {
    return std::make_tuple(
        op0, BindSymbol(raf::ir::Call(Op::Get("raf.op.cast"),
                                      {op1, MakeConstant(String(DLDataType2String(dtype_a)))})));
  } else if (dtype_a.code == dtype_b.code && dtype_a.bits == dtype_b.bits) {
    return std::make_tuple(op0, op1);
  } else {
    LTC_LOG(FATAL) << "Not Implemented Error: " << a.shape() << " " << b.shape();
  }
}

bool IsScalar(const ir::Output& x, double val) {
  if (x.node->op().op == at::prim::Constant) {
    const auto* scalar = dynamic_cast<const ir::ops::Scalar*>(x.node);
    LTC_CHECK(scalar);
    return scalar->value().isFloatingPoint() ? scalar->value().toDouble() == val
                                             : static_cast<double>(scalar->value().toLong()) == val;
  }
  return false;
}

ir::Output SimplifyBinaryInputs(const ir::Output& x, const ir::Output& y) {
  if (x.node->op().op == at::aten::expand) {
    lazy_tensors::Shape x_shape = x.shape();
    lazy_tensors::Shape y_shape = y.shape();
    lazy_tensors::Shape in_shape = x.node->operand(0).shape();
    lazy_tensors::Shape in_y_shape = Helpers::GetPromotedBinaryOpShape(in_shape, y_shape);
    lazy_tensors::Shape x_y_shape = Helpers::GetPromotedBinaryOpShape(x_shape, y_shape);
    if (x_y_shape == in_y_shape) {
      return x.node->operand(0);
    }
  }
  return x;
}

Var RAFNodeLowering::LowerAdd(const ir::Node* node) {
  LTC_CHECK_EQ(node->num_outputs(), 1);
  Var op0, op1;
  ir::Output output0 = SimplifyBinaryInputs(node->operand(0), node->operand(1));
  ir::Output output1 = SimplifyBinaryInputs(node->operand(1), output0);
  std::tie(op0, op1) = BinaryOpMatchTypes(output0, output1);
  if (IsScalar(node->operand(0), 0)) return op1;
  if (IsScalar(node->operand(1), 0)) return op0;
  return BindSymbol(raf::ir::Call(Op::Get("raf.op.add"), {op0, op1, MakeNull(), MakeNull()}));
}

Var RAFNodeLowering::LowerSub(const ir::Node* node) {
  LTC_CHECK_EQ(node->num_outputs(), 1);
  Var op0, op1;
  ir::Output output0 = SimplifyBinaryInputs(node->operand(0), node->operand(1));
  ir::Output output1 = SimplifyBinaryInputs(node->operand(1), output0);
  std::tie(op0, op1) = BinaryOpMatchTypes(output0, output1);
  return BindSymbol(raf::ir::Call(Op::Get("raf.op.subtract"), {op0, op1, MakeNull(), MakeNull()}));
}

Var RAFNodeLowering::LowerDiv(const ir::Node* node) {
  LTC_CHECK_EQ(node->num_outputs(), 1);
  Var op0, op1;
  ir::Output output0 = SimplifyBinaryInputs(node->operand(0), node->operand(1));
  ir::Output output1 = SimplifyBinaryInputs(node->operand(1), output0);
  std::tie(op0, op1) = BinaryOpMatchTypes(output0, output1);
  return BindSymbol(raf::ir::Call(Op::Get("raf.op.divide"), {op0, op1}));
}

Var RAFNodeLowering::LowerMul(const ir::Node* node) {
  LTC_CHECK_EQ(node->num_outputs(), 1);
  Var op0, op1;
  ir::Output output0 = SimplifyBinaryInputs(node->operand(0), node->operand(1));
  ir::Output output1 = SimplifyBinaryInputs(node->operand(1), output0);
  std::tie(op0, op1) = BinaryOpMatchTypes(output0, output1);
  if (IsScalar(node->operand(0), 1)) return op1;
  if (IsScalar(node->operand(1), 1)) return op0;
  return BindSymbol(raf::ir::Call(Op::Get("raf.op.multiply"), {op0, op1}));
}

Var RAFNodeLowering::LowerPow(const ir::Node* node) {
  LTC_CHECK_EQ(node->num_outputs(), 1);
  Var op0, op1;
  ir::Output output0 = SimplifyBinaryInputs(node->operand(0), node->operand(1));
  ir::Output output1 = SimplifyBinaryInputs(node->operand(1), output0);
  std::tie(op0, op1) = BinaryOpMatchTypes(output0, output1);
  return BindSymbol(raf::ir::Call(Op::Get("raf.op.power"), {op0, op1}));
}

Var BuildBitwise(const std::vector<Var>& ops, const ir::Node* node) {
  LTC_CHECK_EQ(node->num_outputs(), 1);
  switch (node->op().op) {
    case at::aten::__and__: {
      return BindSymbol(raf::ir::Call(Op::Get("raf.op.logical_and"), {ops[0], ops[1]}));
    }
  }
  LTC_LOG(FATAL) << "Invalid bitwise operator: " << node->op();
}

Var RAFNodeLowering::LowerBitwise(const ir::Node* node) {
  Var op0 = loctx()->GetOutputOp(node->operand(0));
  Var op1 = loctx()->GetOutputOp(node->operand(1));
  return BuildBitwise({op0, op1}, node);
}

Var RAFNodeLowering::LowerLogicalOr(const ir::Node* node) {
  LTC_CHECK_EQ(node->num_outputs(), 1);
  Var op0, op1;
  ir::Output output0 = SimplifyBinaryInputs(node->operand(0), node->operand(1));
  ir::Output output1 = SimplifyBinaryInputs(node->operand(1), output0);
  std::tie(op0, op1) = BinaryOpMatchTypes(output0, output1);
  op0 = BindSymbol(raf::ir::Call(Op::Get("raf.op.cast"), {op0, MakeConstant(String("bool"))}));
  op1 = BindSymbol(raf::ir::Call(Op::Get("raf.op.cast"), {op1, MakeConstant(String("bool"))}));
  return BindSymbol(raf::ir::Call(Op::Get("raf.op.logical_or"), {op0, op1}));
}

Var RAFNodeLowering::LowerDeviceData(const ir::ops::DeviceData* node) {
  LTC_CHECK_EQ(node->num_outputs(), 1);
  return loctx()->GetParameter(node->data());
}

Var BuildDropout(const std::vector<Var>& ops, const ir::ops::Dropout* node) {
  LTC_CHECK_EQ(ops.size(), 1U);
  Var x = ops[0];
  Expr p = MakeConstant(Double(node->p()));
  return BindSymbol(raf::ir::Call(Op::Get("raf.op._contrib_dropout"), {x, p}));
}

Var RAFNodeLowering::LowerDropout(const ir::ops::Dropout* node) {
  LTC_CHECK_EQ(node->operands().size(), 1U);
  Var x = loctx()->GetOutputOp(node->operand(0));
  return BuildDropout({x}, node);
}

Var BuildDropoutBackward(const std::vector<Var>& ops, const ir::ops::DropoutBackward* node) {
  LTC_CHECK_EQ(ops.size(), 3U);
  Var x = ops[0];
  Var mask = ops[1];
  Var reserve_space = ops[2];
  Expr p = MakeConstant(Double(node->p()));
  return BindSymbol(
      raf::ir::Call(Op::Get("raf.op._contrib_dropout_dx"), {x, mask, reserve_space, p}));
}

Var RAFNodeLowering::LowerDropoutBackward(const ir::ops::DropoutBackward* node) {
  LTC_CHECK_EQ(node->operands().size(), 3U);
  Var x = loctx()->GetOutputOp(node->operand(0));
  Var mask = loctx()->GetOutputOp(node->operand(1));
  Var reserve_space = loctx()->GetOutputOp(node->operand(2));
  return BuildDropoutBackward({x, mask, reserve_space}, node);
}

Var RAFNodeLowering::LowerLogSoftmax(const ir::ops::LogSoftmax* node) {
  Var input = loctx()->GetOutputOp(node->operand(0));
  Expr dim = MakeConstant(ScalarValue::make((int64_t)node->dim()));
  return BindSymbol(raf::ir::Call(Op::Get("raf.op.log_softmax"), {input, dim}));
}

Var RAFNodeLowering::LowerMaxPoolNd(const ir::ops::MaxPoolNd* node) {
  // TODO(@hzfan): return {result, indices}
  Var input = loctx()->GetOutputOp(node->operand(0));
  Expr kernel = MakeConstant(TupleInt(node->kernel_size()));
  Expr stride = MakeConstant(TupleInt(node->stride()));
  Expr padding = MakeConstant(TupleInt(node->padding()));
  Expr dilation = MakeConstant(TupleInt({1}));
  Expr ceil_mode = MakeConstant(Bool(node->ceil_mode()));
  Expr include_pad = MakeConstant(Bool(true));
  Expr layout = MakeConstant(String("NCHW"));
  Var result = BindSymbol(
      raf::ir::Call(Op::Get("raf.op.max_pool2d"),
                    {input, kernel, stride, padding, dilation, ceil_mode, include_pad, layout}));
  Var ret = BindSymbol(raf::ir::Tuple(Array<Expr>({result, raf::ir::Tuple(Array<Expr>({}))})));
  return ret;
}

Var RAFNodeLowering::LowerMaxPoolNdBackward(const ir::ops::MaxPoolNdBackward* node) {
  // TODO(@hzfan): max_pool2d_dx needs y
  Var grad_output = loctx()->GetOutputOp(node->operand(0));
  Var input = loctx()->GetOutputOp(node->operand(1));
  Expr kernel = MakeConstant(TupleInt(node->kernel_size()));
  Expr stride = MakeConstant(TupleInt(node->stride()));
  Expr padding = MakeConstant(TupleInt(node->padding()));
  Expr dilation = MakeConstant(TupleInt({1}));
  Expr ceil_mode = MakeConstant(Bool(node->ceil_mode()));
  Expr include_pad = MakeConstant(Bool(true));
  return BindSymbol(raf::ir::Call(
      Op::Get("raf.op.max_pool2d_dx"),
      {input, grad_output, kernel, stride, padding, dilation, ceil_mode, include_pad}));
}

Var RAFNodeLowering::LowerRelu(const ir::Node* node) {
  LTC_CHECK_EQ(node->num_outputs(), 1);
  Var x = loctx()->GetOutputOp(node->operand(0));
  return BindSymbol(raf::ir::Call(Op::Get("raf.op.relu"), {x}));
}

Var RAFNodeLowering::LowerGelu(const ir::Node* node) {
  LTC_CHECK_EQ(node->num_outputs(), 1);
  Var x = loctx()->GetOutputOp(node->operand(0));
  return BindSymbol(raf::ir::Call(Op::Get("raf.op.gelu"), {x}));
}

Var RAFNodeLowering::LowerGeluBackward(const ir::Node* node) {
  LTC_CHECK_EQ(node->num_outputs(), 1);
  Var grad = loctx()->GetOutputOp(node->operand(0));
  Var input = loctx()->GetOutputOp(node->operand(1));
  return BindSymbol(raf::ir::Call(Op::Get("raf.op.gelu_dx"), {input, MakeNull(), grad}));
}

Var RAFNodeLowering::LowerWhere(const ir::Node* node) {
  LTC_CHECK_EQ(node->num_outputs(), 1);
  Var cond = loctx()->GetOutputOp(node->operand(0));
  Var t_value = loctx()->GetOutputOp(node->operand(1));
  Var f_value = loctx()->GetOutputOp(node->operand(2));
  return BindSymbol(raf::ir::Call(Op::Get("raf.op.where"), {cond, t_value, f_value}));
}

Var RAFNodeLowering::LowerSqrt(const ir::Node* node) {
  LTC_CHECK_EQ(node->num_outputs(), 1);
  Var x = loctx()->GetOutputOp(node->operand(0));
  return BindSymbol(raf::ir::Call(Op::Get("raf.op.sqrt"), {x}));
}

Var RAFNodeLowering::LowerSoftmax(const ir::ops::Softmax* node) {
  LTC_CHECK_EQ(node->operands().size(), 1U);
  Var x = loctx()->GetOutputOp(node->operand(0));
  Expr dim = MakeConstant(Int(node->dim()));
  return BindSymbol(raf::ir::Call(Op::Get("raf.op.softmax"), {x, dim}));
}

Var RAFNodeLowering::LowerSoftmaxBackward(const ir::ops::SoftmaxBackward* node) {
  LTC_CHECK_EQ(node->operands().size(), 2U);
  Var grad = loctx()->GetOutputOp(node->operand(0));
  Var output = loctx()->GetOutputOp(node->operand(1));
  Expr dim = MakeConstant(Int(node->dim()));
  return BindSymbol(raf::ir::Call(Op::Get("raf.op.softmax_dx"), {output, grad, dim}));
}

Var RAFNodeLowering::LowerIsnan(const ir::Node* node) {
  LTC_CHECK_EQ(node->num_outputs(), 1);
  Var x = loctx()->GetOutputOp(node->operand(0));
  return BindSymbol(raf::ir::Call(Op::Get("raf.op.not_equal"), {x, x}));
}

Var BuildSum(const std::vector<Var>& ops, const ir::ops::Sum* node) {
  LTC_CHECK_EQ(ops.size(), 1U);
  Var x = ops[0];
  std::vector<int64_t> dimension_0 = node->dimensions();
  std::vector<int64_t> keep_reduced_dimension_0(
      dimension_0.size(), static_cast<int64_t>(node->keep_reduced_dimensions()));
  Expr dimension = MakeConstant(TupleInt(dimension_0));
  Expr keep_reduced_dimension = MakeConstant(TupleInt(keep_reduced_dimension_0));
  Expr exclude = MakeConstant(Bool(false));
  return BindSymbol(
      raf::ir::Call(Op::Get("raf.op.sum"), {x, dimension, keep_reduced_dimension, exclude}));
}

Var RAFNodeLowering::LowerSum(const ir::ops::Sum* node) {
  // TODO(@hzfan): handle dtype
  Var x = loctx()->GetOutputOp(node->operand(0));
  return BuildSum({x}, node);
}

Var BuildAny(const std::vector<Var>& ops, const ir::ops::Any* node) {
  LTC_CHECK_EQ(ops.size(), 1U);
  Var x = ops[0];
  Expr dimension = MakeConstant(TupleInt(node->dimensions()));
  Expr keep_reduced_dimension = MakeConstant(Bool(node->keep_reduced_dimensions()));
  Expr exclude = MakeConstant(Bool(false));
  return BindSymbol(
      raf::ir::Call(Op::Get("raf.op.any"), {x, dimension, keep_reduced_dimension, exclude}));
}

Var RAFNodeLowering::LowerAny(const ir::ops::Any* node) {
  Var x = loctx()->GetOutputOp(node->operand(0));
  return BuildAny({x}, node);
}

template <class NllLossType>
Var BuildNllLoss(const std::vector<Var>& ops, const NllLossType* node) {
  // TODO(@hzfan): handle weight, reduction and ignore_index
  LTC_CHECK_EQ(ops.size(), 2U);
  Var logits = ops[0];
  Var labels = ops[1];
  return BindSymbol(raf::ir::Call(Op::Get("raf.op.nll_loss"), {labels, logits}));
}

template <class NllLossType>
Var RAFNodeLowering::LowerNllLoss(const NllLossType* node) {
  Var logits = loctx()->GetOutputOp(node->operand(0));
  Var labels = loctx()->GetOutputOp(node->operand(1));
  return BuildNllLoss({logits, labels}, node);
}

template <class NllLossBackwardType>
Var BuildNllLossBackward(const std::vector<Var>& ops, const NllLossBackwardType* node) {
  // TODO(@hzfan): handle weight, reduction and ignore_index
  LTC_CHECK_EQ(ops.size(), 3U);
  Var grad_output = ops[0];
  Var logits = ops[1];
  Var labels = ops[2];
  Var normalized_dy =
      BindSymbol(raf::ir::Call(Op::Get("raf.op.reshape"), {grad_output, MakeConstant(TupleInt({})),
                                                           MakeConstant(Bool(false))}));
  return BindSymbol(
      raf::ir::Call(Op::Get("raf.op.nll_loss_dpred"), {normalized_dy, labels, logits}));
}

template <class NllLossBackwardType>
Var RAFNodeLowering::LowerNllLossBackward(const NllLossBackwardType* node) {
  // TODO(@hzfan): handle weight, reduction and ignore_index
  Var grad_output = loctx()->GetOutputOp(node->operand(0));
  Var logits = loctx()->GetOutputOp(node->operand(1));
  Var labels = loctx()->GetOutputOp(node->operand(2));
  return BuildNllLossBackward({grad_output, logits, labels}, node);
}

Var BuildExpand(const std::vector<Var>& ops, const ir::ops::Expand* node) {
  LTC_CHECK_EQ(node->num_outputs(), 1);
  Var x = ops[0];
  std::vector<int64_t> size = node->size();
  lazy_tensors::Shape shape = node->operand(0).node->shape();
  int offset = size.size() - shape.dimensions_size();
  LTC_CHECK_GE(size.size(), shape.dimensions_size());
  for (int i = 0; i < size.size(); ++i) {
    if (i - offset >= 0) {
      LTC_CHECK(shape.dimensions(i - offset) == 1 || size[i] == shape.dimensions(i - offset));
    }
  }
  x = BindSymbol(raf::ir::Call(Op::Get("raf.op.broadcast_to"), {x, MakeConstant(TupleInt(size))}));
  return x;
}

Var RAFNodeLowering::LowerExpand(const ir::ops::Expand* node) {
  LTC_CHECK_EQ(node->num_outputs(), 1);
  Var x = loctx()->GetOutputOp(node->operand(0));
  return BuildExpand({x}, node);
}

Var BuildAsStridedViewUpdate(const std::vector<Var>& ops,
                             const ir::ops::AsStridedViewUpdate* node) {
  LTC_CHECK_EQ(node->num_outputs(), 1);
  LTC_CHECK_EQ(ops.size(), node->operands().size());
  for (size_t i = 0; i < ops.size(); ++i) {
    ops[i]->checked_type_ = ToRAFType(node->operand(i).shape());
  }
  // TODO(@hzfan): allow transpose
  for (size_t i = 0; i + 1 < node->stride().size(); ++i) {
    LTC_CHECK_GE(node->stride()[i], node->stride()[i + 1]);
  }
  // TODO(@hzfan): allow offset
  LTC_CHECK_EQ(node->storage_offset(), 0);
  // TODO(@hzfan): allow update being a subarray of target
  auto target_tty = Downcast<TensorType>(ops[0]->checked_type());
  auto update_tty = Downcast<TensorType>(ops[1]->checked_type());
  size_t num_dims = target_tty->shape.size();
  LTC_CHECK_EQ(target_tty->dtype, update_tty->dtype);
  LTC_CHECK_EQ(target_tty->shape.size(), update_tty->shape.size());
  LTC_CHECK_EQ(num_dims, node->size().size());
  for (size_t i = 0; i < num_dims; ++i) {
    const auto* target_dim = target_tty->shape[i].as<IntImmNode>();
    const auto* update_dim = update_tty->shape[i].as<IntImmNode>();
    LTC_CHECK(target_dim);
    LTC_CHECK(update_dim);
    LTC_CHECK_EQ(target_dim->value, update_dim->value);
    LTC_CHECK_EQ(target_dim->value, node->size()[i]);
  }
  return ops[1];
}

Var RAFNodeLowering::LowerAsStridedViewUpdate(const ir::ops::AsStridedViewUpdate* node) {
  LTC_CHECK_EQ(node->num_outputs(), 1);
  Var target = loctx()->GetOutputOp(node->operand(0));
  Var update = loctx()->GetOutputOp(node->operand(1));
  return BuildAsStridedViewUpdate({target, update}, node);
}

Var BuildAsStrided(const std::vector<Var>& ops, const ir::ops::AsStrided* node) {
  LTC_CHECK_EQ(node->num_outputs(), 1);
  LTC_CHECK_EQ(ops.size(), node->operands().size());
  for (size_t i = 0; i < ops.size(); ++i) {
    ops[i]->checked_type_ = ToRAFType(node->operand(i).shape());
  }
  // TODO(@hzfan): allow transpose
  for (size_t i = 0; i + 1 < node->stride().size(); ++i) {
    LTC_CHECK_GE(node->stride()[i], node->stride()[i + 1]);
  }
  // TODO(@hzfan): allow offset
  LTC_CHECK_EQ(node->storage_offset(), 0);
  // TODO(@hzfan): allow slicing an subarray of input
  auto input_tty = Downcast<TensorType>(ops[0]->checked_type());
  size_t num_dims = input_tty->shape.size();
  LTC_CHECK_EQ(num_dims, node->size().size());
  for (size_t i = 0; i < num_dims; ++i) {
    const auto* dim = input_tty->shape[i].as<IntImmNode>();
    LTC_CHECK(dim);
    LTC_CHECK_EQ(dim->value, node->size()[i]);
  }
  return ops[0];
}

Var RAFNodeLowering::LowerAsStrided(const ir::ops::AsStrided* node) {
  LTC_CHECK_EQ(node->num_outputs(), 1);
  Var input = loctx()->GetOutputOp(node->operand(0));
  return BuildAsStrided({input}, node);
}

Var RAFNodeLowering::LowerRelayExpr(const ir::ops::RelayExpr* node) {
  Var func = loctx()->GetOutputOp(node->operand(0));
  std::vector<Expr> ops;
  for (size_t i = 1; i < node->operands().size(); ++i) {
    ops.push_back(loctx()->GetOutputOp(node->operand(i)));
  }
  return BindSymbol(raf::ir::Call(func, ops));
}

Var RAFNodeLowering::LowerRelayFunction(const ir::ops::RelayFunction* node) {
  return BindSymbol(node->func());
}

Var BuildConvolutionOverrideable(const std::vector<Var>& ops,
                                 const ir::ops::ConvolutionOverrideable* node) {
  Var x = ops[0];
  Var w = ops[1];
  Expr stride = MakeConstant(TupleInt(node->stride()));
  Expr padding = MakeConstant(TupleInt(node->padding()));
  Expr dilation = MakeConstant(TupleInt(node->dilation()));
  Expr groups = MakeConstant(Int(node->groups()));
  Expr layout = MakeConstant(String("NCHW"));
  Expr kernel_layout = MakeConstant(String("OIHW"));
  Expr out_layout = MakeConstant(String("NCHW"));
  bool transposed = node->transposed();
  std::vector<int64_t> output_padding = node->output_padding();
  LTC_CHECK_EQ(transposed, false);
  for (const auto& i : output_padding) {
    LTC_CHECK_EQ(i, 0);
  }
  x = BindSymbol(raf::ir::Call(Op::Get("raf.op.conv2d"), {x, w, stride, padding, dilation, groups,
                                                          layout, kernel_layout, out_layout}));
  if (ops.size() == 3) {
    Var bias = ops[2];
    Expr axis = MakeConstant(Int(1));
    x = BindSymbol(raf::ir::Call(Op::Get("raf.op.bias_add"), {x, bias, axis}));
  }
  return x;
}

Var RAFNodeLowering::LowerConvolutionOverrideable(const ir::ops::ConvolutionOverrideable* node) {
<<<<<<< HEAD
   std::vector<Var> ops;
   for (const auto& op : node->operands()) {
     ops.push_back(loctx()->GetOutputOp(op));
   }
   return BuildConvolutionOverrideable(ops, node);
=======
  std::vector<Var> ops;
  for (const auto& op : node->operands()) {
    ops.push_back(loctx()->GetOutputOp(op));
  }
  return BuildConvolutionOverrideable(ops, node);
>>>>>>> e27324ed
}

Var BuildLogSoftmaxBackwardUseIn(const std::vector<Var>& ops,
                                 const ir::ops::LogSoftmaxBackwardUseIn* node) {
  LTC_CHECK_EQ(ops.size(), 2U);
  Var dy = ops[0], y = ops[1];

  static auto op_exp = Op::Get("raf.op.exp");
  static auto op_sum = Op::Get("raf.op.sum");
  static auto op_multiply = Op::Get("raf.op.multiply");
  static auto op_subtract = Op::Get("raf.op.subtract");

  const Expr& dim = MakeConstant(Int(node->dim()));
  Var exp_y = BindSymbol(raf::ir::Call(op_exp, {y}));
  Expr keep_dims = MakeConstant(ScalarValue::make((int64_t)1));
  Expr exclude = MakeConstant(BoolValue::make(false));
  Var e_1 = BindSymbol(raf::ir::Call(op_sum, {dy, dim, keep_dims, exclude}));
  Var e_2 = BindSymbol(raf::ir::Call(op_multiply, {exp_y, e_1}));
  Var e_3 = BindSymbol(raf::ir::Call(op_subtract, {dy, e_2, MakeNull(), MakeNull()}));
  return e_3;
}

Var RAFNodeLowering::LowerLogSoftmaxBackwardUseIn(const ir::ops::LogSoftmaxBackwardUseIn* node) {
  std::vector<Var> ops;
  for (const auto& op : node->operands()) {
    ops.push_back(loctx()->GetOutputOp(op));
  }
  return BuildLogSoftmaxBackwardUseIn(ops, node);
}

Var BuildPermute(const std::vector<Var>& ops, const ir::ops::Permute* node) {
  LTC_CHECK_EQ(node->num_outputs(), 1);
  Var x = ops[0];
  Expr axes = MakeConstant(TupleInt(node->dims()));
  return BindSymbol(raf::ir::Call(Op::Get("raf.op.transpose"), {x, axes}));
}

Var RAFNodeLowering::LowerPermute(const ir::ops::Permute* node) {
  Var x = loctx()->GetOutputOp(node->operand(0));
  return BuildPermute({x}, node);
}

Var BuildMm(const std::vector<Var>& ops, const ir::Node* node) {
  LTC_CHECK_EQ(node->operands().size(), 2) << "Unexpected number of operands";
  Var x = ops[0];
  Var y = ops[1];
  return BindSymbol(raf::ir::Call(Op::Get("raf.op.matmul"), {x, y}));
}

Var RAFNodeLowering::LowerMm(const ir::Node* node) {
  Var x = loctx()->GetOutputOp(node->operand(0));
  Var y = loctx()->GetOutputOp(node->operand(1));
  return BuildMm({x, y}, node);
}

Var BuildAddMatMul(const std::vector<Var>& ops, const ir::Node* node) {
  LTC_CHECK_EQ(node->operands().size(), 3) << "Unexpected number of operands";
  Var x = ops[0];
  Var y = ops[1];
  Var bias = ops[2];
  Var mm = BindSymbol(raf::ir::Call(Op::Get("raf.op.matmul"), {x, y}));
  return BindSymbol(raf::ir::Call(Op::Get("raf.op.add"), {mm, bias, MakeNull(), MakeNull()}));
}

Var RAFNodeLowering::LowerAddMatMul(const ir::Node* node) {
  std::vector<Var> ops;
  for (const auto& op : node->operands()) ops.push_back(loctx()->GetOutputOp(op));
  return BuildAddMatMul(ops, node);
}

Var RAFNodeLowering::LowerAdaptiveAvgPool2d(const ir::ops::AdaptiveAvgPool2d* node) {
  Var x = loctx()->GetOutputOp(node->operand(0));
  Expr shape = MakeConstant(TupleInt(node->output_size()));
  Expr layout = MakeConstant(String("NCHW"));
  return BindSymbol(raf::ir::Call(Op::Get("raf.op.adaptive_avg_pool2d"), {x, shape, layout}));
}

Var RAFNodeLowering::LowerGenericSlice(const ir::ops::GenericSlice* node) {
  LTC_CHECK_EQ(node->num_outputs(), 1);
  Var x = loctx()->GetOutputOp(node->operand(0));
  std::vector<int64_t> limit_indices(node->base_indices().begin(), node->base_indices().end());
  std::transform(limit_indices.begin(), limit_indices.end(), node->sizes().begin(),
                 limit_indices.begin(), std::plus<int64_t>());
  Expr begin = MakeConstant(TupleInt(node->base_indices()));
  Expr end = MakeConstant(TupleInt(limit_indices));
  Expr strides = MakeConstant(TupleInt(std::vector<int64_t>(limit_indices.size(), 1)));
  Expr slice_mode = MakeConstant(String("end"));
  return BindSymbol(
      raf::ir::Call(Op::Get("raf.op.strided_slice"), {x, begin, end, strides, slice_mode}));
}

Var RAFNodeLowering::LowerView(const ir::ops::View* node) {
  LTC_CHECK_EQ(node->num_outputs(), 1);
  Var x = loctx()->GetOutputOp(node->operand(0));
  Expr shape = MakeConstant(TupleInt(node->output_size()));
  Expr reverse = MakeConstant(Bool(false));
  return BindSymbol(raf::ir::Call(Op::Get("raf.op.reshape"), {x, shape, reverse}));
}

Var BuildCast(const std::vector<Var>& ops, const ir::ops::Cast* node) {
  // TODO(@hzfan): handle node->stype() and node->dtype()
  using tvm::runtime::DLDataType2String;
  return BindSymbol(
      raf::ir::Call(Op::Get("raf.op.cast"),
                    {ops[0], MakeConstant(String(DLDataType2String(ToRAFDType(node->type()))))}));
}

Var RAFNodeLowering::LowerCast(const ir::ops::Cast* node) {
  LTC_CHECK_EQ(node->num_outputs(), 1);
  Var x = loctx()->GetOutputOp(node->operand(0));
  return BuildCast({x}, node);
}

Var BuildMaxInDim(const std::vector<Var>& ops, const ir::ops::MaxInDim* node) {
  LTC_CHECK_EQ(ops.size(), 1U);
  Var x = ops[0];
  Expr axis = MakeConstant(TupleInt({(int64_t)node->dim()}));
  Expr keepdim = MakeConstant(Bool(node->keepdim()));
  Expr exclude = MakeConstant(Bool(false));
  Var max_ret = BindSymbol(raf::ir::Call(Op::Get("raf.op.max"), {x, axis, keepdim, exclude}));
  Var argmax_ret = BindSymbol(raf::ir::Call(Op::Get("raf.op.argmax"), {x, axis, keepdim, exclude}));
  return BindSymbol(raf::ir::Tuple(Array<Expr>({max_ret, argmax_ret})));
}

Var RAFNodeLowering::LowerMaxInDim(const ir::ops::MaxInDim* node) {
  Var x = loctx()->GetOutputOp(node->operand(0));
  return BuildMaxInDim({x}, node);
}

Var BuildArgMax(const std::vector<Var>& ops, const ir::ops::ArgMax* node) {
  LTC_CHECK_EQ(ops.size(), 1U);
  Var x = ops[0];
  Expr axis = MakeConstant(TupleInt({(int64_t)node->dim()}));
  Expr keepdim = MakeConstant(Bool(node->keepdim()));
  Expr exclude = MakeConstant(Bool(false));
  return BindSymbol(raf::ir::Call(Op::Get("raf.op.argmax"), {x, axis, keepdim, exclude}));
}

Var RAFNodeLowering::LowerArgMax(const ir::ops::ArgMax* node) {
  Var x = loctx()->GetOutputOp(node->operand(0));
  return BuildArgMax({x}, node);
}

Var BuildEmbedding(const std::vector<Var>& ops, const ir::ops::Embedding* node) {
  LTC_CHECK_EQ(ops.size(), 2U);
  Var x = ops[0];
  Var indices = ops[1];
  return BindSymbol(raf::ir::Call(Op::Get("raf.op.embedding"), {x, indices}));
}

Var RAFNodeLowering::LowerEmbedding(const ir::ops::Embedding* node) {
  std::vector<Var> ops;
  for (const auto& op : node->operands()) {
    ops.push_back(loctx()->GetOutputOp(op));
  }
  return BuildEmbedding(ops, node);
}

Var BuildMean(const std::vector<Var>& ops, const ir::ops::Mean* node) {
  LTC_CHECK_EQ(node->operands().size(), 1U);
  Var x = ops[0];
  Expr axis = MakeConstant(TupleInt(node->dimensions()));
  Expr keep_reduced_dimensions = MakeConstant(Bool(node->keep_reduced_dimensions()));
  Expr exclude = MakeConstant(Bool(false));
  return BindSymbol(
      raf::ir::Call(Op::Get("raf.op.mean"), {x, axis, keep_reduced_dimensions, exclude}));
}

Var RAFNodeLowering::LowerMean(const ir::ops::Mean* node) {
  LTC_CHECK_EQ(node->operands().size(), 1U);
  Var x = loctx()->GetOutputOp(node->operand(0));
  return BuildMean({x}, node);
}

#define DEFINE_COMPARISON_OP(name, op)                                    \
  Var Build##name(const std::vector<Var>& ops, const ir::Node* node) {    \
    LTC_CHECK_EQ(node->num_outputs(), 1);                                 \
    ops[0]->checked_type_ = ToRAFType(node->operand(0).shape());          \
    ops[1]->checked_type_ = ToRAFType(node->operand(1).shape());          \
    Var op0, op1;                                                         \
    std::tie(op0, op1) = PromoteDType(ops[0], ops[1]);                    \
    return BindSymbol(raf::ir::Call(Op::Get("raf.op." #op), {op0, op1})); \
  }                                                                       \
  Var RAFNodeLowering::Lower##name(const ir::Node* node) {                \
    LTC_CHECK_EQ(node->num_outputs(), 1);                                 \
    Var op0 = loctx()->GetOutputOp(node->operand(0));                     \
    Var op1 = loctx()->GetOutputOp(node->operand(1));                     \
    return Build##name({op0, op1}, node);                                 \
  }

#define DEFINE_UNARY_OP(name, op)                                       \
  Var Build##name(const std::vector<Var>& ops, const ir::Node* node) {  \
    LTC_CHECK_EQ(node->num_outputs(), 1);                               \
    return BindSymbol(raf::ir::Call(Op::Get("raf.op." #op), {ops[0]})); \
  }                                                                     \
  Var RAFNodeLowering::Lower##name(const ir::Node* node) {              \
    Var x = loctx()->GetOutputOp(node->operand(0));                     \
    return Build##name({x}, node);                                      \
  }

DEFINE_UNARY_OP(Ceil, ceil)
DEFINE_UNARY_OP(Abs, abs);
DEFINE_UNARY_OP(Neg, negative);
DEFINE_UNARY_OP(ReciprocalOp, reciprocal);
DEFINE_COMPARISON_OP(Ne, not_equal)
DEFINE_COMPARISON_OP(Eq, equal)
DEFINE_COMPARISON_OP(Gt, greater)
DEFINE_COMPARISON_OP(Lt, less)

#undef DEFINE_COMPARISON_OP
#undef DEFINE_UNARY_OP

Var RAFNodeLowering::LowerThresholdBackward(const ir::ops::ThresholdBackward* node) {
  LTC_LOG(FATAL) << "NotImplementedError";
}

Var RAFNodeLowering::LowerConstant(const ir::ops::Constant* node) {
  // TODO(@hzfan): unify LowerConstant for raf/Sunda, raf/CPU, raf/GPU
  // TODO(@hzfan): embed NeuronTensor into constants directly
  LTC_CHECK_EQ(node->num_outputs(), 1);
  auto device = GetCurrentDevice();
  raf::Device raf_device = ToRAFDevice(device.ToString());
  int64_t nbytes = raf::common::shape_utils::BytesCompactTensor(
      Downcast<TensorType>(ToRAFType(node->value().shape())).as<TensorTypeNode>());
  auto buffer = memory_pool::Memory::Alloc(raf_device, nbytes);
  DType dtype;
  std::vector<int64_t> shape;
  std::tie(shape, dtype) = ToRAFShape(node->value().shape());
  PopulateTensorBuffer(node->value().value(), node->value().shape(), buffer->data, nbytes,
                       Device(device));
  auto value = TensorValue::Assemble(raf_device, dtype, shape, {}, buffer->data, buffer);
  return BindSymbol(MakeConstant(value));
}

template <typename T>
TensorValue MakeScalar(T scalar, DType dtype, raf::Device to_dev, std::vector<int64_t> shape) {
  int64_t numel = 1;
  for (const auto& x : shape) {
    numel = numel * x;
  }
  LTC_CHECK_GT(numel, 0);
  std::vector<T> value(numel, scalar);
  DLTensor tensor;
  tensor.data = value.data();
  // FIXME(multi-node): This can be a problem when we use multi-node environment
  tensor.device = raf::Device(DevType::kCPU(), 0);
  tensor.dtype = dtype;
  tensor.shape = shape.data();
  tensor.ndim = 0;
  tensor.strides = nullptr;
  tensor.byte_offset = 0;
  auto array = tvm::runtime::NDArray::Empty(shape, dtype, to_dev);
  array.CopyFrom(&tensor);
  return TensorValue::make(Tensor::FromDLPack(array.ToDLPack()));
}

template <>
TensorValue MakeScalar<bool>(bool scalar, DType dtype, raf::Device to_dev,
                             std::vector<int64_t> shape) {
  int64_t numel = 1;
  for (const auto& x : shape) {
    numel = numel * x;
  }
  LTC_CHECK_GT(numel, 0);
  auto cpu_tensor = tvm::runtime::NDArray::Empty(shape, dtype, {DLDeviceType::kDLCPU, 0});
  auto array = reinterpret_cast<bool*>(cpu_tensor->data);
  for (size_t i = 0; i < numel; ++i) {
    array[i] = scalar;
  }
  auto tensor = tvm::runtime::NDArray::Empty(shape, dtype, to_dev);
  tensor.CopyFrom(cpu_tensor);
  return TensorValue::make(Tensor::FromDLPack(tensor.ToDLPack()));
}

Var RAFNodeLowering::LowerScalar(const ir::ops::Scalar* node) {
  using at::operator<<;
  using tvm::runtime::DLDataType2String;
  LTC_CHECK_EQ(node->num_outputs(), 1);
  TensorValue tv;
  auto device = GetCurrentDevice();
  raf::Device raf_device = ToRAFDevice(device.ToString());
  auto raf_dtype = ToRAFDType(node->shape().element_type());
  Span<const int64_t> dimensions = node->shape().dimensions();
// 1. Switch case based on the LTC dtype.
// 2. Get the scalar data from PyTorch and convert to the primitive C type.
// 3. Make a RAF constant expression using the scalar data.
#define ADD_SCALAR_CASE(LTC_TYPE, PT_TYPE, C_TYPE)                                       \
  case lazy_tensors::PrimitiveType::LTC_TYPE: {                                          \
    tv = MakeScalar<C_TYPE>(static_cast<C_TYPE>(node->value().to##PT_TYPE()), raf_dtype, \
                            raf_device,                                                  \
                            std::vector<int64_t>(dimensions.begin(), dimensions.end())); \
    break;                                                                               \
  }

  switch (node->shape().element_type()) {
    ADD_SCALAR_CASE(PRED, Bool, bool);
    ADD_SCALAR_CASE(S8, Char, int8_t);
    ADD_SCALAR_CASE(S16, Short, int16_t);
    ADD_SCALAR_CASE(S32, Int, int32_t);
    ADD_SCALAR_CASE(S64, Long, int64_t);
    ADD_SCALAR_CASE(U8, Char, uint8_t);
    ADD_SCALAR_CASE(U16, Short, uint16_t);
    ADD_SCALAR_CASE(U32, Int, uint32_t);
    ADD_SCALAR_CASE(U64, Long, uint64_t);
    ADD_SCALAR_CASE(F32, Double, float);
    ADD_SCALAR_CASE(F64, Double, double);
    case lazy_tensors::PrimitiveType::F16: {
      tv = MakeScalar<uint16_t>(
          __truncXfYf2__<float, uint32_t, 23, uint16_t, uint16_t, 10>(node->value().toDouble()),
          raf_dtype, raf_device, std::vector<int64_t>(dimensions.begin(), dimensions.end()));
      break;
    }
    case lazy_tensors::PrimitiveType::BF16: {
      tv = MakeScalar<uint16_t>(c10::BFloat16(static_cast<float>(node->value().toDouble())).x,
                                raf_dtype, raf_device,
                                std::vector<int64_t>(dimensions.begin(), dimensions.end()));
      break;
    }
    default:
      LTC_LOG(FATAL) << "Unable to lower scalar " << node->value() << " of shape " << node->shape();
  }

#undef DEFINE_SCALAR_CASE

  // FIXME: Somehow BindSymbol(MakeConstant(tv)) doesn't work, so we use a dummy cast op
  // to make it work. Although the dummy cast op will be simplified by SimplifyExpr pass,
  // it is better to avoid dummy ops anyways.
  Var scalar = BindSymbol(
      raf::ir::Call(Op::Get("raf.op.cast"),
                    {MakeConstant(tv), MakeConstant(String(DLDataType2String(raf_dtype)))}));
  return scalar;
}

Var RAFNodeLowering::LowerSelect(const ir::ops::Select* node) {
  Var x = loctx()->GetOutputOp(node->operand(0));
  Expr begin = MakeConstant(Int(node->start()));
  Expr end = MakeConstant(Int(node->end()));
  Expr stride = MakeConstant(Int(node->stride()));
  return BindSymbol(raf::ir::Call(Op::Get("raf.op.strided_slice"), {x, begin, end, stride}));
}

Var RAFNodeLowering::LowerUnselect(const ir::ops::Unselect* node) {
  Var x = loctx()->GetOutputOp(node->operand(0));
  Var src = loctx()->GetOutputOp(node->operand(1));
  Expr begin = MakeConstant(Int(node->start()));
  Expr end = MakeConstant(Int(node->end()));
  Expr stride = MakeConstant(Int(node->stride()));
  return BindSymbol(raf::ir::Call(Op::Get("raf.op.strided_set"), {x, src, begin, end, stride}));
}

Var BuildConstantPadNd(const std::vector<Var>& ops, const ir::ops::ConstantPadNd* node) {
  LTC_CHECK_EQ(node->num_outputs(), 1);
  Var x = ops[0];
  std::vector<int64_t> pad_vec(node->pad());

  // RAF and PyTorch have different padding axis order. Appending zeros to full axis and reverse it
  while (pad_vec.size() < node->operand(0).shape().dimensions_size() * 2)
    pad_vec.insert(pad_vec.end(), {0, 0});
  std::reverse(pad_vec.begin(), pad_vec.end());
  for (int i = 0; i < pad_vec.size(); i += 2) std::swap(pad_vec[i], pad_vec[i + 1]);

  Expr pad = MakeConstant(TupleInt(pad_vec));
  Expr value = MakeConstant(Double(node->value().toDouble()));
  Expr pad_mode = MakeConstant(String("constant"));
  return BindSymbol(raf::ir::Call(Op::Get("raf.op.pad"), {x, pad, value, pad_mode}));
}

Var RAFNodeLowering::LowerConstantPadNd(const ir::ops::ConstantPadNd* node) {
  Var x = loctx()->GetOutputOp(node->operand(0));
  return BuildConstantPadNd({x}, node);
}

Var RAFNodeLowering::LowerScatter(const ir::ops::Scatter* node) {
  Var x = loctx()->GetOutputOp(node->operand(0));
  Var idx = loctx()->GetOutputOp(node->operand(1));
  Var src = loctx()->GetOutputOp(node->operand(2));
  Expr axis = MakeConstant(Int(node->dim()));
  return BindSymbol(raf::ir::Call(Op::Get("raf.op.scatter"), {x, idx, src, axis}));
}

Var BuildCat(const std::vector<Var>& ops, const ir::ops::Cat* node) {
  std::vector<Expr> ops_expr(ops.begin(), ops.end());
  Var x = BindSymbol(raf::ir::Tuple(Array<Expr>(ops_expr)));
  Expr axis = MakeConstant(Int(node->dim()));
  return BindSymbol(raf::ir::Call(Op::Get("raf.op.concatenate"), {x, axis}));
}

Var RAFNodeLowering::LowerCat(const ir::ops::Cat* node) {
  std::vector<Var> ops;
  for (const auto& op : node->operands()) ops.push_back(loctx()->GetOutputOp(op));
  return BuildCat(ops, node);
}

Var BuildStack(const std::vector<Var>& ops, const ir::ops::Stack* node) {
  std::vector<Expr> ops_expr(ops.begin(), ops.end());
  Var x = BindSymbol(raf::ir::Tuple(Array<Expr>(ops_expr)));
  Expr axis = MakeConstant(Int(node->dim()));
  return BindSymbol(raf::ir::Call(Op::Get("raf.op.stack"), {x, axis}));
}

Var RAFNodeLowering::LowerStack(const ir::ops::Stack* node) {
  std::vector<Var> ops;
  for (const auto& op : node->operands()) ops.push_back(loctx()->GetOutputOp(op));
  return BuildStack(ops, node);
}

Var BuildSplit(const std::vector<Var>& ops, const ir::ops::Split* node) {
  LTC_CHECK_EQ(ops.size(), 1U);
  Var x = ops[0];
  std::vector<int64_t> split_sizes = node->split_sizes();
  for (int i = 1; i < split_sizes.size(); i++) {
    split_sizes[i] = split_sizes[i - 1] + split_sizes[i];
  }
  Expr split = MakeConstant(TupleInt(split_sizes));
  Expr axis = MakeConstant(Int(node->dim()));
  return BindSymbol(raf::ir::Call(Op::Get("raf.op.split"), {x, split, axis}));
}

Var RAFNodeLowering::LowerSplit(const ir::ops::Split* node) {
  std::vector<Var> ops;
  for (const auto& op : node->operands()) ops.push_back(loctx()->GetOutputOp(op));
  return BuildSplit(ops, node);
}

Var BuildAllReduce(const std::vector<Var>& ops, const ir::ops::AllReduce* node) {
  using tvm::runtime::DLDataType2String;
  Expr computation;
  if (node->reduce_type() == AllReduceType::kSum) {
    computation = MakeConstant(String("sum"));
  } else if (node->reduce_type() == AllReduceType::kMul) {
    computation = MakeConstant(String("prod"));
  } else if (node->reduce_type() == AllReduceType::kMin) {
    computation = MakeConstant(String("min"));
  } else if (node->reduce_type() == AllReduceType::kMax) {
    computation = MakeConstant(String("max"));
  } else {
    LTC_LOG(FATAL) << "Unsupported Allreduce Type "
                   << lazy_tensors::util::GetEnumValue(node->reduce_type());
  }

  Expr rank_list = MakeConstant(ConvertReplicaGroupsToValue(node->groups()));

  // The last element in the operands is token
  std::vector<Expr> ops_expr(ops.begin(), ops.end() - 1);
  Var allreduce_in = BindSymbol(raf::ir::Tuple(Array<Expr>(ops_expr)));
  Var ret = BindSymbol(
      raf::ir::Call(Op::Get("raf.op._allreduce"), {allreduce_in, computation, rank_list}));
  if (node->scale() != 1.0) {
    DType dtype = ToRAFDType(node->operands()[0].shape().element_type());
    raf::Device dev = ToRAFDevice(GetCurrentDevice().ToString());
    // Take the reverse of the scale to reserve the precision if the data is integer
    double scale_value = 1.0 / node->scale();
    Expr scale = MakeConstantScalar(dtype, scale_value, dev);
    ret = BindSymbol(raf::ir::Call(Op::Get("raf.op.divide"), {ret, scale}));
  }

  // Bind the token back
  return BindSymbol(raf::ir::Tuple(Array<Expr>({ret, ops.back()})));
}

Var RAFNodeLowering::LowerAllReduce(const ir::ops::AllReduce* node) {
  std::vector<Var> ops;
  for (const auto& op : node->operands()) ops.push_back(loctx()->GetOutputOp(op));
  return BuildAllReduce(ops, node);
}

Var BuildAllGather(const std::vector<Var>& ops, const ir::ops::AllGather* node) {
  LTC_CHECK_EQ(ops.size(), 2U);
  Var x = ops[0];
  // The last element in the operands is token
  Var token = ops.back();
  Expr dim = MakeConstant(Int(node->dim()));
  Expr rank_list = MakeConstant(ConvertReplicaGroupsToValue(node->groups()));
  Var ret = BindSymbol(raf::ir::Call(Op::Get("raf.op._allgather"), {x, dim, rank_list}));
  return BindSymbol(raf::ir::Tuple(Array<Expr>({ret, token})));
}

Var RAFNodeLowering::LowerAllGather(const ir::ops::AllGather* node) {
  LTC_CHECK_EQ(node->num_outputs(), 2);
  std::vector<Var> ops;
  for (const auto& op : node->operands()) ops.push_back(loctx()->GetOutputOp(op));
  return BuildAllGather(ops, node);
}

Var BuildReduceScatter(const std::vector<Var>& ops, const ir::ops::ReduceScatter* node) {
  Expr computation;
  if (node->reduce_type() == AllReduceType::kSum) {
    computation = MakeConstant(String("sum"));
  } else if (node->reduce_type() == AllReduceType::kMul) {
    computation = MakeConstant(String("prod"));
  } else if (node->reduce_type() == AllReduceType::kMin) {
    computation = MakeConstant(String("min"));
  } else if (node->reduce_type() == AllReduceType::kMax) {
    computation = MakeConstant(String("max"));
  } else {
    LTC_LOG(FATAL) << "Unsupported Allreduce Type "
                   << lazy_tensors::util::GetEnumValue(node->reduce_type());
  }
  // The last element in the operands is token
  Var token = ops.back();
  std::vector<Expr> ops_expr(ops.begin(), ops.end() - 1);
  Var input = BindSymbol(raf::ir::Tuple(Array<Expr>(ops_expr)));
  Expr rank_list = MakeConstant(ConvertReplicaGroupsToValue(node->groups()));
  Var ret =
      BindSymbol(raf::ir::Call(Op::Get("raf.op._reduce_scatter"), {input, computation, rank_list}));
  return BindSymbol(raf::ir::Tuple(Array<Expr>({ret, token})));
}

Var RAFNodeLowering::LowerReduceScatter(const ir::ops::ReduceScatter* node) {
  std::vector<Var> ops;
  for (const auto& op : node->operands()) ops.push_back(loctx()->GetOutputOp(op));
  return BuildReduceScatter(ops, node);
}

lazy_tensors::Shape RAFNodeLowering::Infer(const ir::Node* node) {
  const ir::OpKind& kind = node->op();
  switch (kind.op) {
    case at::aten::relu:
    case at::aten::sqrt: {
      return InferUnary(node);
    }
    case at::aten::pow: {
      return InferPow(node);
    }
    case at::aten::ne: {
      return InferNe(node);
    }
    case at::aten::eq: {
      return InferEq(node);
    }
    case at::aten::lt: {
      return InferLt(node);
    }
    case at::aten::gt: {
      return InferGt(node);
    }
    case at::aten::expand: {
      return InferExpand(ir::NodeCast<ir::ops::Expand>(node, ir::OpKind(at::aten::expand)));
    }
    case at::aten::nll_loss: {
      return InferNllLoss(ir::NodeCast<ir::ops::NllLoss>(node, ir::OpKind(at::aten::nll_loss)));
    }
    case at::aten::nll_loss_backward: {
      return InferNllLossBackward(
          ir::NodeCast<ir::ops::NllLossBackward>(node, ir::OpKind(at::aten::nll_loss_backward)));
    }
    case at::aten::sum: {
      return InferSum(ir::NodeCast<ir::ops::Sum>(node, ir::OpKind(at::aten::sum)));
    }
    case at::aten::any: {
      return InferAny(ir::NodeCast<ir::ops::Any>(node, ir::OpKind(at::aten::any)));
    }
    case at::aten::constant_pad_nd: {
      return InferConstantPadNd(
          ir::NodeCast<ir::ops::ConstantPadNd>(node, ir::OpKind(at::aten::constant_pad_nd)));
    }
    case at::aten::__and__:
    case at::aten::__or__:
    case at::aten::__xor__: {
      return InferBitwise(node);
    }
    case at::aten::mm: {
      return InferMm(node);
    }
    case at::aten::addmm: {
      return InferAddMatMul(node);
    }
    case at::aten::permute: {
      return InferPermute(ir::NodeCast<ir::ops::Permute>(node, ir::OpKind(at::aten::permute)));
    }
    case at::aten::dropout: {
      return InferDropout(ir::NodeCast<ir::ops::Dropout>(node, ir::OpKind(at::aten::dropout)));
    }
    case at::aten::cat: {
      return InferCat(ir::NodeCast<ir::ops::Cat>(node, ir::OpKind(at::aten::cat)));
    }
    case at::aten::stack: {
      return InferStack(ir::NodeCast<ir::ops::Stack>(node, ir::OpKind(at::aten::stack)));
    }
    case at::aten::split: {
      return InferSplit(ir::NodeCast<ir::ops::Split>(node, ir::OpKind(at::aten::split)));
    }
    case at::aten::max: {
      return InferMaxInDim(ir::NodeCast<ir::ops::MaxInDim>(node, ir::OpKind(at::aten::max)));
    }
    case at::aten::argmax: {
      return InferArgMax(ir::NodeCast<ir::ops::ArgMax>(node, ir::OpKind(at::aten::argmax)));
    }
    case at::aten::logical_or: {
      return InferLogicalOr(node);
    }
    case at::aten::convolution_overrideable: {
<<<<<<< HEAD
       return InferConvolutionOverrideable(
         ir::NodeCast<ir::ops::ConvolutionOverrideable>(node, ir::OpKind(at::aten::convolution_overrideable)));
    }
    case at::aten::convolution_backward_overrideable: {
       return InferConvolutionBwdOverrideable(
         ir::NodeCast<ir::ops::ConvolutionBackwardOverrideable>(node, ir::OpKind(at::aten::convolution_backward_overrideable)));
    }
    case at::aten::avg_pool2d: {
      return InferAvgPool2d(
        ir::NodeCast<ir::ops::AvgPoolNd>(node, ir::OpKind(at::aten::avg_pool2d)));
    }
    case at::aten::avg_pool2d_backward: {
      return InferAvgPool2dBwd(
        ir::NodeCast<ir::ops::AvgPoolNdBackward>(node, ir::OpKind(at::aten::avg_pool2d_backward)));
    }
    case at::aten::index_select: {
      return InferIndexSelect(
        ir::NodeCast<ir::ops::IndexSelect>(node, ir::OpKind(at::aten::index_select)));
    }
    case at::aten::native_batch_norm: {
      return InferNativeBatchNorm(
        ir::NodeCast<ir::ops::NativeBatchNormForward>(node, ir::OpKind(at::aten::native_batch_norm)));
    }
    case at::aten::native_batch_norm_backward: {
      return InferNativeBatchNormBwd(
        ir::NodeCast<ir::ops::NativeBatchNormBackward>(node, ir::OpKind(at::aten::native_batch_norm_backward)));
    }
    case at::aten::matmul: {
      return InferMatMul(node);
=======
      return InferConvolutionOverrideable(
        ir::NodeCast<ir::ops::ConvolutionOverrideable>(node, ir::OpKind(at::aten::convolution_overrideable)));
    }
    case at::aten::embedding: {
      return InferEmbedding(
          ir::NodeCast<ir::ops::Embedding>(node, ir::OpKind(at::aten::embedding)));
    }
    case at::aten::mean: {
      return InferMean(ir::NodeCast<ir::ops::Mean>(node, ir::OpKind(at::aten::mean)));
    }
    case at::aten::lt: {
      return InferLt(node);
>>>>>>> e27324ed
    }
    default: {
      if (kind == *ir::ops::ltc_generic_slice) {
        return InferGenericSlice(
            ir::NodeCast<ir::ops::GenericSlice>(node, *ir::ops::ltc_generic_slice));
      }
      if (kind == *ir::ops::raf_relay_expr) {
        return InferRelayExpr(ir::NodeCast<ir::ops::RelayExpr>(node, *ir::ops::raf_relay_expr));
      }
      if (kind == *ir::ops::raf_relay_function) {
        return InferRelayFunction(
            ir::NodeCast<ir::ops::RelayFunction>(node, *ir::ops::raf_relay_function));
      }
      if (kind == *ir::ops::ltc_all_gather) {
        return InferAllGather(ir::NodeCast<ir::ops::AllGather>(node, *ir::ops::ltc_all_gather));
      }
      if (kind == *ir::ops::ltc_cross_replica_sum) {
        return InferAllReduce(
            ir::NodeCast<ir::ops::AllReduce>(node, *ir::ops::ltc_cross_replica_sum));
      }
      if (kind == *ir::ops::ltc_reduce_scatter) {
        return InferReduceScatter(
            ir::NodeCast<ir::ops::ReduceScatter>(node, *ir::ops::ltc_reduce_scatter));
      }
<<<<<<< HEAD
      if (kind == *ir::ops::ltc_update_slice) {
        return InferUpdateSlice(
            ir::NodeCast<ir::ops::UpdateSlice>(node, *ir::ops::ltc_update_slice));
      }
      LTC_LOG(FATAL) << "Shape inference not supported for operator: " << kind << " " << node->ToString();
=======
      if (kind == *ir::ops::raf_dropout_backward) {
        return InferDropoutBackward(
            ir::NodeCast<ir::ops::DropoutBackward>(node, *ir::ops::raf_dropout_backward));
      }
      LTC_LOG(FATAL) << "Shape inference not supported for operator: " << kind;
>>>>>>> e27324ed
    }
  }
}

lazy_tensors::Shape RAFNodeLowering::InferPow(const ir::Node* node) {
  LTC_CHECK_EQ(node->operands().size(), 2U);
  auto x_shape = node->operand(0).shape();
  auto y_shape = node->operand(1).shape();
  return Helpers::GetPromotedBinaryOpShape(x_shape, y_shape);
}

lazy_tensors::Shape RAFNodeLowering::InferExpand(const ir::ops::Expand* node) {
  LTC_CHECK_EQ(node->operands().size(), 1U);
  std::vector<Var> ops;
  for (const auto& x : node->operands()) {
    ops.push_back(MakeVar("operand", ToRAFType(x.shape())));
  }
  Var out = BuildExpand(ops, node);
  Expr body = InferType(ExtractBinding(out, ops));
  return ToLTCShape(body->checked_type());
}

lazy_tensors::Shape RAFNodeLowering::InferBitwise(const ir::Node* node) {
  LTC_CHECK_EQ(node->operands().size(), 2U);
  std::vector<Var> ops;
  for (const auto& x : node->operands()) {
    ops.push_back(MakeVar("operand", ToRAFType(x.shape())));
  }
  Var out = BuildBitwise(ops, node);
  Expr body = InferType(ExtractBinding(out, ops));
  return ToLTCShape(body->checked_type());
}

lazy_tensors::Shape RAFNodeLowering::InferNllLoss(const ir::ops::NllLoss* node) {
  LTC_CHECK_EQ(node->operands().size(), 2U);
  std::vector<Var> ops;
  for (const auto& x : node->operands()) {
    ops.push_back(MakeVar("operand", ToRAFType(x.shape())));
  }
  Var out = BuildNllLoss(ops, node);
  Expr body = InferType(ExtractBinding(out, ops));
  return ToLTCShape(body->checked_type());
}

lazy_tensors::Shape RAFNodeLowering::InferNllLossBackward(const ir::ops::NllLossBackward* node) {
  LTC_CHECK_EQ(node->operands().size(), 3U);
  std::vector<Var> ops;
  for (const auto& x : node->operands()) {
    ops.push_back(MakeVar("operand", ToRAFType(x.shape())));
  }
  Var out = BuildNllLossBackward(ops, node);
  Expr body = InferType(ExtractBinding(out, ops));
  return ToLTCShape(body->checked_type());
}

lazy_tensors::Shape RAFNodeLowering::InferSum(const ir::ops::Sum* node) {
  LTC_CHECK_EQ(node->operands().size(), 1U);
  std::vector<Var> ops;
  for (const auto& x : node->operands()) {
    ops.push_back(MakeVar("operand", ToRAFType(x.shape())));
  }
  Var out = BuildSum(ops, node);
  Expr body = InferType(ExtractBinding(out, ops));
  return ToLTCShape(body->checked_type());
}

lazy_tensors::Shape RAFNodeLowering::InferAny(const ir::ops::Any* node) {
  LTC_CHECK_EQ(node->operands().size(), 1U);
  std::vector<Var> ops;
  for (const auto& x : node->operands()) {
    ops.push_back(MakeVar("operand", ToRAFType(x.shape())));
  }
  Var out = BuildAny(ops, node);
  Expr body = InferType(ExtractBinding(out, ops));
  return ToLTCShape(body->checked_type());
}

lazy_tensors::Shape RAFNodeLowering::InferConstantPadNd(const ir::ops::ConstantPadNd* node) {
  LTC_CHECK_EQ(node->operands().size(), 1U);
  std::vector<Var> ops;
  for (const auto& x : node->operands()) {
    ops.push_back(MakeVar("operand", ToRAFType(x.shape())));
  }
  Var out = BuildConstantPadNd(ops, node);
  Expr body = InferType(ExtractBinding(out, ops));
  return ToLTCShape(body->checked_type());
}

<<<<<<< HEAD
lazy_tensors::Shape RAFNodeLowering::InferConvolutionOverrideable(const ir::ops::ConvolutionOverrideable* node) {
   std::vector<Var> ops;
   for (const auto& x : node->operands()) {
     ops.push_back(MakeVar("operand", ToRAFType(x.shape())));
   }
   Var out = BuildConvolutionOverrideable(ops, node);
   Expr body = InferType(ExtractBinding(out, ops));
   return ToLTCShape(body->checked_type());
}

lazy_tensors::Shape RAFNodeLowering::InferConvolutionBwdOverrideable(const ir::ops::ConvolutionBackwardOverrideable* node) {
  auto input_shape = node->operand(1).shape();
  auto wgt_shape = node->operand(2).shape();
  return lazy_tensors::Shape({lazy_tensors::Shape(input_shape), lazy_tensors::Shape(wgt_shape)});
}

lazy_tensors::Shape RAFNodeLowering::InferAvgPool2d(const ir::ops::AvgPoolNd* node) {
  LTC_CHECK(node->spatial_dim_count() == 2) << "Only supporting AvgPool2d for now!";
  // The shape below is computed according to pytorch documentation
  auto input = node->operand(0);
  auto input_shape = input.shape();
  int64_t ndims = input_shape.rank();
  int64_t input_h = input_shape.dimensions(ndims - 2);
  int64_t input_w = input_shape.dimensions(ndims - 1);
  int64_t output_h = (input_h + 2 * node->padding()[0] - node->kernel_size()[0]) / node->stride()[0] + 1;
  int64_t output_w = (input_w + 2 * node->padding()[1] - node->kernel_size()[1]) / node->stride()[1] + 1;
  std::vector<int64_t> shape;
  for (int i = 0; i < ndims - 2; i ++) {
    shape.push_back(input_shape.dimensions(i));
  }
  shape.push_back(output_h);
  shape.push_back(output_w);
  return lazy_tensors::Shape(input_shape.element_type(), shape);
}

lazy_tensors::Shape RAFNodeLowering::InferAvgPool2dBwd(const ir::ops::AvgPoolNdBackward* node) {
  LTC_CHECK(node->spatial_dim_count() == 2) << "Only supporting AvgPool2d for now!";
  // The shape below is computed according to pytorch documentation
  // auto grad = node->operands()[0];
  // auto grad_shape = grad.shape();
  // int64_t ndims = grad_shape.rank();
  // int64_t grad_h = grad_shape.dimensions(ndims - 2);
  // int64_t grad_w = grad_shape.dimensions(ndims - 1);
  // int64_t output_grad_h = (grad_h - 1) * node->stride()[0] + node->kernel_size()[0] - 2 * node->padding()[0];
  // int64_t output_grad_w = (grad_w - 1) * node->stride()[1] + node->kernel_size()[1] - 2 * node->padding()[1];
  // std::vector<int64_t> output_grad_dims;
  // for (int i = 0; i < ndims - 2; i ++) {
  //   output_grad_dims.push_back(grad_shape.dimensions(i));
  // }
  // output_grad_dims.push_back(output_grad_h);
  // output_grad_dims.push_back(output_grad_w);
  auto input_shape = node->operand(1).shape();
  return lazy_tensors::Shape(input_shape);
}

lazy_tensors::Shape RAFNodeLowering::InferIndexSelect(const ir::ops::IndexSelect* node) {
  int64_t dim = node->dim();
  auto input_shape = node->operand(0).shape();
  auto index_shape = node->operand(1).shape();
  std::vector<int64_t> output_dims;
  for (int i = 0; i < input_shape.rank(); i ++) {
    if (i == dim) {
      output_dims.push_back(index_shape.dimensions(0));
    } else {
      output_dims.push_back(input_shape.dimensions(i));
    }
  }
  return lazy_tensors::Shape(input_shape.element_type(), output_dims);
}

lazy_tensors::Shape RAFNodeLowering::InferNativeBatchNorm(const ir::ops::NativeBatchNormForward* node) {
  return lazy_tensors::Shape({
    node->operand(0).shape(),
    node->operand(3).shape(),
    node->operand(4).shape(),
    node->operand(4).shape() // "Variance invert"
  });
}

lazy_tensors::Shape RAFNodeLowering::InferNativeBatchNormBwd(const ir::ops::NativeBatchNormBackward* node) {
  return lazy_tensors::Shape({
    node->operand(1).shape(),
    node->operand(2).shape(),
    node->operand(2).shape()
  });
}

lazy_tensors::Shape RAFNodeLowering::InferMatMul(const ir::Node* node) {
  auto in0_shape = node->operand(0).shape();
  auto in1_shape = node->operand(1).shape();
  int64_t in0_rank = in0_shape.rank();
  int64_t in1_rank = in1_shape.rank();
  if ((in0_rank == 1) && (in1_rank == 1)) {
    // Both tensors are 1-dimensional, return type is scalar
    return lazy_tensors::Shape(in0_shape.element_type(), {});
  } else if ((in0_rank == 2) && (in1_rank == 2)) {
    // Both tensors are 2-dimensional, do a normal matmul
    return lazy_tensors::Shape(in0_shape.element_type(), {in0_shape.dimensions(0), in1_shape.dimensions(1)});
  } else if ((in0_rank == 1) && (in1_rank == 2)) {
    // If the first tensor is 1D and the second one is 2D, a 1 is prepended to the shape of the first
    // tensor for a matmul, after the matmul this dimension is removed
    return lazy_tensors::Shape(in0_shape.element_type(), {in1_shape.dimensions(1)});
  } else if ((in0_rank == 2) && (in1_rank == 1)) {
    // First tensor is 2D and second tensor is 1D, do a matrix-vector product
    return lazy_tensors::Shape(in0_shape.element_type(), {in0_shape.dimensions(0)});
  } else if ((in0_rank >= 1) && (in1_rank >= 1) && ((in0_rank > 2) || (in1_rank > 2))) {
    // If both tensors are at least 1D and at least one tensor is more than 2D, do a batched matmul
    // Matmul is performed on the last two dimensions, ones are prepended to tensor dimensions for 
    // this purpose if an argument is 1D. Other dimensions are broadcasted and they must be broadcastable. 
    std::vector<int64_t> in0_prepended_dims;
    std::vector<int64_t> in1_prepended_dims;
    if (in0_rank > in1_rank) {
      for (int i = 0; i < in0_rank - in1_rank; i ++)
        in1_prepended_dims.push_back(1);
    } else {
      for (int i = 0; i < in1_rank - in0_rank; i ++)
        in0_prepended_dims.push_back(1);
    }
    for (int i = 0; i < in0_rank; i ++)
      in0_prepended_dims.push_back(in0_shape.dimensions(i));
    for (int i = 0; i < in1_rank; i ++)
      in1_prepended_dims.push_back(in1_shape.dimensions(i));
    std::vector<int64_t> result_dims;
    for (int i = 0; i < in0_prepended_dims.size() - 2; i ++) {
      LTC_CHECK((in0_prepended_dims[i] % in1_prepended_dims[i] == 0) || 
                (in1_prepended_dims[i] % in0_prepended_dims[i] == 0))
        << "InferMatMul: Dimension " << i << " is not broadcastable: " 
        << in0_prepended_dims[i] << " vs. " << in1_prepended_dims[i];
      result_dims.push_back(std::max(in0_prepended_dims[i], in1_prepended_dims[i]));
    }
    result_dims.push_back(in0_prepended_dims[in0_prepended_dims.size()-2]);
    result_dims.push_back(in1_prepended_dims[in1_prepended_dims.size()-1]);
    auto res = lazy_tensors::Shape(in0_shape.element_type(), result_dims);
    return res;
  }
}

lazy_tensors::Shape RAFNodeLowering::InferUpdateSlice(const ir::ops::UpdateSlice* node) {
  // This op updates a slice of the input with the provided new values. 
  // Directly return the shape of the input. 
  auto input = node->operand(0);
  return lazy_tensors::Shape(input.shape());
=======
lazy_tensors::Shape RAFNodeLowering::InferDropout(const ir::ops::Dropout* node) {
  LTC_CHECK_EQ(node->operands().size(), 1U);
  std::vector<Var> ops;
  ops.push_back(MakeVar("operand", ToRAFType(node->operand(0).shape())));
  Var out = BuildDropout(ops, node);
  Expr body = InferType(ExtractBinding(out, ops));
  return ToLTCShape(body->checked_type());
}

lazy_tensors::Shape RAFNodeLowering::InferDropoutBackward(const ir::ops::DropoutBackward* node) {
  LTC_CHECK_EQ(node->operands().size(), 3U);
  std::vector<Var> ops;
  for (const auto& x : node->operands()) {
    ops.push_back(MakeVar("operand", ToRAFType(x.shape())));
  }
  Var out = BuildDropoutBackward(ops, node);
  Expr body = InferType(ExtractBinding(out, ops));
  return ToLTCShape(body->checked_type());
}

lazy_tensors::Shape RAFNodeLowering::InferConvolutionOverrideable(const ir::ops::ConvolutionOverrideable* node) {
  std::vector<Var> ops;
  for (const auto& x : node->operands()) {
    ops.push_back(MakeVar("operand", ToRAFType(x.shape())));
  }
  Var out = BuildConvolutionOverrideable(ops, node);
  Expr body = InferType(ExtractBinding(out, ops));
  return ToLTCShape(body->checked_type());
>>>>>>> e27324ed
}

lazy_tensors::Shape RAFNodeLowering::InferMm(const ir::Node* node) {
  std::vector<Var> ops;
  for (const auto& x : node->operands()) {
    ops.push_back(MakeVar("operand", ToRAFType(x.shape())));
  }
  Var out = BuildMm(ops, node);
  Expr body = InferType(ExtractBinding(out, ops));
  return ToLTCShape(body->checked_type());
}

lazy_tensors::Shape RAFNodeLowering::InferAddMatMul(const ir::Node* node) {
  std::vector<Var> ops;
  for (const auto& x : node->operands()) {
    ops.push_back(MakeVar("operand", ToRAFType(x.shape())));
  }
  Var out = BuildAddMatMul(ops, node);
  Expr body = InferType(ExtractBinding(out, ops));
  return ToLTCShape(body->checked_type());
}

lazy_tensors::Shape RAFNodeLowering::InferPermute(const ir::ops::Permute* node) {
  std::vector<Var> ops;
  ops.push_back(MakeVar("operand", ToRAFType(node->operand(0).shape())));
  Var out = BuildPermute(ops, node);
  Expr body = InferType(ExtractBinding(out, ops));
  return ToLTCShape(body->checked_type());
}

lazy_tensors::Shape RAFNodeLowering::InferCat(const ir::ops::Cat* node) {
  std::vector<Var> ops;
  for (const auto& x : node->operands()) {
    ops.push_back(MakeVar("operand", ToRAFType(x.shape())));
  }
  Var out = BuildCat(ops, node);
  Expr body = InferType(ExtractBinding(out, ops));
  return ToLTCShape(body->checked_type());
}

lazy_tensors::Shape RAFNodeLowering::InferStack(const ir::ops::Stack* node) {
  std::vector<Var> ops;
  for (const auto& x : node->operands()) {
    ops.push_back(MakeVar("operand", ToRAFType(x.shape())));
  }
  Var out = BuildStack(ops, node);
  Expr body = InferType(ExtractBinding(out, ops));
  return ToLTCShape(body->checked_type());
}

lazy_tensors::Shape RAFNodeLowering::InferSplit(const ir::ops::Split* node) {
  std::vector<Var> ops;
  ops.push_back(MakeVar("operand", ToRAFType(node->operand(0).shape())));
  Var out = BuildSplit(ops, node);
  Expr body = InferType(ExtractBinding(out, ops));
  return ToLTCShape(body->checked_type());
}

lazy_tensors::Shape RAFNodeLowering::InferRelayExpr(const ir::ops::RelayExpr* node) {
  return node->operand(0).shape();
}

lazy_tensors::Shape RAFNodeLowering::InferRelayFunction(const ir::ops::RelayFunction* node) {
  LTC_LOG(FATAL) << "Should not reach here";
}

lazy_tensors::Shape RAFNodeLowering::InferAllReduce(const ir::ops::AllReduce* node) {
  std::vector<Var> ops;
  for (const auto& x : node->operands()) {
    ops.push_back(MakeVar("operand", ToRAFType(x.shape())));
  }
  Var out = BuildAllReduce(ops, node);
  Expr body = InferType(ExtractBinding(out, ops));
  return ToLTCShape(body->checked_type());
}

lazy_tensors::Shape RAFNodeLowering::InferAllGather(const ir::ops::AllGather* node) {
  std::vector<Var> ops;
  for (const auto& x : node->operands()) {
    ops.push_back(MakeVar("operand", ToRAFType(x.shape())));
  }
  Var out = BuildAllGather(ops, node);
  Expr body = InferType(ExtractBinding(out, ops));
  return ToLTCShape(body->checked_type());
}

lazy_tensors::Shape RAFNodeLowering::InferReduceScatter(const ir::ops::ReduceScatter* node) {
  std::vector<Var> ops;
  for (const auto& x : node->operands()) {
    ops.push_back(MakeVar("operand", ToRAFType(x.shape())));
  }
  Var out = BuildReduceScatter(ops, node);
  Expr body = InferType(ExtractBinding(out, ops));
  return ToLTCShape(body->checked_type());
}

lazy_tensors::Shape RAFNodeLowering::InferMaxInDim(const ir::ops::MaxInDim* node) {
  LTC_CHECK_EQ(node->operands().size(), 1U);
  std::vector<Var> ops;
  for (const auto& x : node->operands()) {
    ops.push_back(MakeVar("operand", ToRAFType(x.shape())));
  }
  Var out = BuildMaxInDim(ops, node);
  Expr body = InferType(ExtractBinding(out, ops));
  return ToLTCShape(body->checked_type());
}

lazy_tensors::Shape RAFNodeLowering::InferArgMax(const ir::ops::ArgMax* node) {
  LTC_CHECK_EQ(node->operands().size(), 1U);
  std::vector<Var> ops;
  for (const auto& x : node->operands()) {
    ops.push_back(MakeVar("operand", ToRAFType(x.shape())));
  }
  Var out = BuildArgMax(ops, node);
  Expr body = InferType(ExtractBinding(out, ops));
  return ToLTCShape(body->checked_type());
}

lazy_tensors::Shape RAFNodeLowering::InferMean(const ir::ops::Mean* node) {
  std::vector<Var> ops;
  for (const auto& x : node->operands()) {
    ops.push_back(MakeVar("operand", ToRAFType(x.shape())));
  }
  Var out = BuildMean(ops, node);
  Expr body = InferType(ExtractBinding(out, ops));
  return ToLTCShape(body->checked_type());
}

lazy_tensors::Shape RAFNodeLowering::InferLogicalOr(const ir::Node* node) {
  LTC_CHECK_EQ(node->operands().size(), 2U);
  auto x_shape = node->operand(0).shape();
  auto y_shape = node->operand(1).shape();
  return Helpers::GetPromotedBinaryOpShape(x_shape, y_shape);
}

lazy_tensors::Shape RAFNodeLowering::InferEmbedding(const ir::ops::Embedding* node) {
  std::vector<Var> ops;
  for (const auto& x : node->operands()) {
    ops.push_back(MakeVar("operand", ToRAFType(x.shape())));
  }
  Var out = BuildEmbedding(ops, node);
  Expr body = InferType(ExtractBinding(out, ops));
  return ToLTCShape(body->checked_type());
}

#define DEFINE_INFER_COMPARISON_OP(name)                                   \
  lazy_tensors::Shape RAFNodeLowering::Infer##name(const ir::Node* node) { \
    std::vector<Var> ops;                                                  \
    for (const auto& x : node->operands()) {                               \
      Var var = MakeVar("operand", ToRAFType(x.shape()));                  \
      ops.push_back(var);                                                  \
    }                                                                      \
    Var out = Build##name(ops, node);                                      \
    Expr body = InferType(ExtractBinding(out, ops));                       \
    return ToLTCShape(body->checked_type());                               \
  }

DEFINE_INFER_COMPARISON_OP(Ne)
DEFINE_INFER_COMPARISON_OP(Eq)
DEFINE_INFER_COMPARISON_OP(Gt)
DEFINE_INFER_COMPARISON_OP(Lt)

#undef DEFINE_INFER_COMPARISON_OP

}  // namespace

std::unique_ptr<NodeLowering> NodeLowering::Create(ir::LoweringContext* loctx) {
  return std::make_unique<compiler::RAFNodeLowering>(loctx);
}

NodeLowering* NodeLowering::Get() {
  static RAFNodeLowering* raf_node_lowering = new RAFNodeLowering(nullptr);
  return raf_node_lowering;
}

namespace raf_backend {

Var LowerNodeToRAF(const ir::Node* node, RAFLoweringContext* loctx) {
  auto node_lowering = NodeLowering::Create(loctx);
  RAFNodeLowering* raf_node_lowering = static_cast<RAFNodeLowering*>(node_lowering.get());
  return raf_node_lowering->LowerToRAF(node);
}

}  // namespace raf_backend

NodeLowering* GetRAFNodeLowering() {
  return NodeLowering::Get();
}

std::unique_ptr<NodeLowering> CreateRAFNodeLowering(ir::LoweringContext* loctx) {
  return NodeLowering::Create(loctx);
}

}  // namespace compiler
}  // namespace torch_lazy_tensors<|MERGE_RESOLUTION|>--- conflicted
+++ resolved
@@ -280,7 +280,6 @@
   lazy_tensors::Shape InferMaxInDim(const ir::ops::MaxInDim* node);
   lazy_tensors::Shape InferArgMax(const ir::ops::ArgMax* node);
   lazy_tensors::Shape InferConvolutionOverrideable(const ir::ops::ConvolutionOverrideable* node);
-<<<<<<< HEAD
   lazy_tensors::Shape InferConvolutionBwdOverrideable(const ir::ops::ConvolutionBackwardOverrideable* node);
   lazy_tensors::Shape InferAvgPool2d(const ir::ops::AvgPoolNd* node);
   lazy_tensors::Shape InferAvgPool2dBwd(const ir::ops::AvgPoolNdBackward* node);
@@ -289,10 +288,8 @@
   lazy_tensors::Shape InferNativeBatchNormBwd(const ir::ops::NativeBatchNormBackward* node);
   lazy_tensors::Shape InferMatMul(const ir::Node* node);
   lazy_tensors::Shape InferUpdateSlice(const ir::ops::UpdateSlice* node);
-=======
   lazy_tensors::Shape InferEmbedding(const ir::ops::Embedding* node);
   lazy_tensors::Shape InferMean(const ir::ops::Mean* node);
->>>>>>> e27324ed
 };
 
 #undef DECLARE_OP2
@@ -899,19 +896,11 @@
 }
 
 Var RAFNodeLowering::LowerConvolutionOverrideable(const ir::ops::ConvolutionOverrideable* node) {
-<<<<<<< HEAD
    std::vector<Var> ops;
    for (const auto& op : node->operands()) {
      ops.push_back(loctx()->GetOutputOp(op));
    }
    return BuildConvolutionOverrideable(ops, node);
-=======
-  std::vector<Var> ops;
-  for (const auto& op : node->operands()) {
-    ops.push_back(loctx()->GetOutputOp(op));
-  }
-  return BuildConvolutionOverrideable(ops, node);
->>>>>>> e27324ed
 }
 
 Var BuildLogSoftmaxBackwardUseIn(const std::vector<Var>& ops,
@@ -1504,7 +1493,6 @@
       return InferLogicalOr(node);
     }
     case at::aten::convolution_overrideable: {
-<<<<<<< HEAD
        return InferConvolutionOverrideable(
          ir::NodeCast<ir::ops::ConvolutionOverrideable>(node, ir::OpKind(at::aten::convolution_overrideable)));
     }
@@ -1534,9 +1522,6 @@
     }
     case at::aten::matmul: {
       return InferMatMul(node);
-=======
-      return InferConvolutionOverrideable(
-        ir::NodeCast<ir::ops::ConvolutionOverrideable>(node, ir::OpKind(at::aten::convolution_overrideable)));
     }
     case at::aten::embedding: {
       return InferEmbedding(
@@ -1544,10 +1529,6 @@
     }
     case at::aten::mean: {
       return InferMean(ir::NodeCast<ir::ops::Mean>(node, ir::OpKind(at::aten::mean)));
-    }
-    case at::aten::lt: {
-      return InferLt(node);
->>>>>>> e27324ed
     }
     default: {
       if (kind == *ir::ops::ltc_generic_slice) {
@@ -1572,19 +1553,15 @@
         return InferReduceScatter(
             ir::NodeCast<ir::ops::ReduceScatter>(node, *ir::ops::ltc_reduce_scatter));
       }
-<<<<<<< HEAD
       if (kind == *ir::ops::ltc_update_slice) {
         return InferUpdateSlice(
             ir::NodeCast<ir::ops::UpdateSlice>(node, *ir::ops::ltc_update_slice));
       }
-      LTC_LOG(FATAL) << "Shape inference not supported for operator: " << kind << " " << node->ToString();
-=======
       if (kind == *ir::ops::raf_dropout_backward) {
         return InferDropoutBackward(
             ir::NodeCast<ir::ops::DropoutBackward>(node, *ir::ops::raf_dropout_backward));
       }
       LTC_LOG(FATAL) << "Shape inference not supported for operator: " << kind;
->>>>>>> e27324ed
     }
   }
 }
@@ -1673,7 +1650,6 @@
   return ToLTCShape(body->checked_type());
 }
 
-<<<<<<< HEAD
 lazy_tensors::Shape RAFNodeLowering::InferConvolutionOverrideable(const ir::ops::ConvolutionOverrideable* node) {
    std::vector<Var> ops;
    for (const auto& x : node->operands()) {
@@ -1816,7 +1792,8 @@
   // Directly return the shape of the input. 
   auto input = node->operand(0);
   return lazy_tensors::Shape(input.shape());
-=======
+}
+
 lazy_tensors::Shape RAFNodeLowering::InferDropout(const ir::ops::Dropout* node) {
   LTC_CHECK_EQ(node->operands().size(), 1U);
   std::vector<Var> ops;
@@ -1835,17 +1812,6 @@
   Var out = BuildDropoutBackward(ops, node);
   Expr body = InferType(ExtractBinding(out, ops));
   return ToLTCShape(body->checked_type());
-}
-
-lazy_tensors::Shape RAFNodeLowering::InferConvolutionOverrideable(const ir::ops::ConvolutionOverrideable* node) {
-  std::vector<Var> ops;
-  for (const auto& x : node->operands()) {
-    ops.push_back(MakeVar("operand", ToRAFType(x.shape())));
-  }
-  Var out = BuildConvolutionOverrideable(ops, node);
-  Expr body = InferType(ExtractBinding(out, ops));
-  return ToLTCShape(body->checked_type());
->>>>>>> e27324ed
 }
 
 lazy_tensors::Shape RAFNodeLowering::InferMm(const ir::Node* node) {
